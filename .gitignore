--- conflicted
+++ resolved
@@ -21,11 +21,8 @@
 *.gsp
 LEGO-GAMS.mps
 
-<<<<<<< HEAD
 # Model files
 *.mps
 
-=======
->>>>>>> bb1583fd
 # Operating system files
 .DS_Store