import copy
import enum
import os
import time
import typing

import pyomo.environ as pyo
import pyomo.opt.results.results_
from pyomo.core import TransformationFactory

from InOutModule.CaseStudy import CaseStudy
<<<<<<< HEAD
from LEGO.modules import storage, power, secondReserve, importExport, softLineLoadLimits, SOCP
from tools.printer import Printer
=======
from InOutModule.printer import Printer
from LEGO.modules import storage, power, secondReserve, importExport, softLineLoadLimits
>>>>>>> bb1583fd

printer = Printer.getInstance()


class ModelType(enum.Enum):
    """
    Enum-like class to represent the type of model.
    """
    DETERMINISTIC = "deterministic"
    EXTENSIVE_FORM = "extensive_form"
    BENDERS = "benders"
    PROGRESSIVE_HEDGING = "progressive_hedging"


class LEGO:
    def __init__(self, cs: CaseStudy = None, model: pyo.Model = None, results=None):
        self.cs: CaseStudy = cs
        self.model: typing.Optional[pyo.Model] = model
        self.results: typing.Optional[pyomo.opt.results.results_.SolverResults] = results
        self.timings = {"model_building": -1.0, "model_solving": -1.0}
        self.solver_name = None
        self._extensive_form = None  # Used for the ExtensiveForm model type, not used in other model types

    def build_model(self, already_existing_ok: bool = False, model_type: ModelType = ModelType.DETERMINISTIC, solver_name: str = None) -> (pyo.Model, float):
        if not already_existing_ok and self.model is not None:
            raise RuntimeError("Model already exists, please set already_existing_ok to True if that's intentional")

        start_time = time.time()
<<<<<<< HEAD
        model = pyo.ConcreteModel()
        self.model = model

        # Element definitions
        power.add_element_definitions_and_bounds(self)
        if self.cs.dPower_Parameters["pEnableStorage"]:
            storage.add_element_definitions_and_bounds(self)
        secondReserve.add_element_definitions_and_bounds(self)
        if self.cs.dPower_Parameters["pEnablePowerImportExport"]:
            importExport.add_element_definitions_and_bounds(self)
        if self.cs.dPower_Parameters["pEnableSoftLineLoadLimits"]:
            softLineLoadLimits.add_element_definitions_and_bounds(self)
        # if self.cs.dPower_Parameters["pEnableSOCP"]:
        #     SOCP.add_element_definitions_and_bounds(self)
        # Helper Sets for zone of interest
        model.zoi_i = pyo.Set(doc="Buses in zone of interest", initialize=self.cs.dPower_BusInfo.loc[self.cs.dPower_BusInfo["zoi"] == 1].index.tolist(), within=self.model.i)
        model.zoi_g = pyo.Set(doc="Generators in zone of interest", initialize=[g for g in self.model.g for i in self.model.i if (g, i) in self.model.gi], within=self.model.g)

        # Add constraints
        power.add_constraints(self)
        if self.cs.dPower_Parameters["pEnableStorage"]:
            storage.add_constraints(self)
        secondReserve.add_constraints(self)
        if self.cs.dPower_Parameters["pEnablePowerImportExport"]:
            importExport.add_constraints(self)
        if self.cs.dPower_Parameters["pEnableSoftLineLoadLimits"]:
            softLineLoadLimits.add_constraints(self)
        # if self.cs.dPower_Parameters["pEnableSOCP"]:
        #     SOCP.add_element_definitions_and_bounds(self)
=======
        match model_type:
            case ModelType.DETERMINISTIC:
                if solver_name is not None:
                    printer.warning(f"Solver name {solver_name} provided for 'build_model', but not used when building deterministic model type. Make sure to provide it when solving the model instead.")
                model = _build_model(self.cs)
                self.model = model
            case ModelType.EXTENSIVE_FORM:
                from mpisppy.opt.ef import ExtensiveForm

                scenario_names = self.cs.dGlobal_Scenarios.index.tolist()

                if solver_name is None:
                    solver_name = self.cs.dGlobal_Parameters["pSolver"]  # Use the solver name from the case study parameters if not provided
                elif self.cs.dGlobal_Parameters["pSolver"] != solver_name:
                    printer.warning(f"Solver name {solver_name} does not match the one used in the case study ({self.cs.dGlobal_Parameters['pSolver']}) - using {solver_name}")
                options = {
                    "solver": solver_name,
                }

                ef = ExtensiveForm(options, scenario_names, _scenario_creator, scenario_creator_kwargs={"full_case_study": self.cs})
                self._extensive_form = ef
                self.model = ef.ef
            case ModelType.BENDERS | ModelType.PROGRESSIVE_HEDGING:
                raise RuntimeError(f"Model type {model_type} can not be built seperately, it is built using the 'solve_model' method")
            case _:
                raise RuntimeError(f"Model type {model_type} not implemented (yet?)")

>>>>>>> bb1583fd
        stop_time = time.time()
        self.timings["model_building"] = stop_time - start_time
        self.timings["model_solving"] = -1.0
        self.results = None
        self.solver_name = solver_name

        return self.model, self.timings["model_building"]

    # Returns the objective value of this model (either overall or within the zone of interest)
    def get_objective_value(self, zoi: bool):
        return get_objective_value(self.model, zoi)

<<<<<<< HEAD

    def solve_model(self, optimizer=None, already_solved_ok=False) -> {pyomo.opt.results.results_.SolverResults, float}:
        if not already_solved_ok and self.results is not None:
            raise RuntimeError("Model already solved, please set already_solved_ok to True if that's intentional")

        if optimizer is None:
            optimizer = pyo.SolverFactory("gurobi")

            # Apply RMIP if requested
        if self.cs.dGlobal_Parameters["pEnableRMIP"]:
            TransformationFactory('core.relax_integer_vars').apply_to(self.model)

        start_time = time.time()
        results = optimizer.solve(self.model, tee=False)
=======
    def solve_model(self, model_type: ModelType = ModelType.DETERMINISTIC, solver_name: str = None, already_solved_ok=False) -> (pyomo.opt.results.results_.SolverResults, float, float):
        if not already_solved_ok and self.results is not None:
            raise RuntimeError("Model already solved, please set already_solved_ok to True if that's intentional")

        if solver_name is None:
            solver_name = self.cs.dGlobal_Parameters["pSolver"]  # Use the solver name from the case study parameters if not provided
        elif self.cs.dGlobal_Parameters["pSolver"] != solver_name:
            printer.warning(f"Solver name {solver_name} does not match the one used in the case study ({self.cs.dGlobal_Parameters['pSolver']}) - using {solver_name}")

        start_time = time.time()
        match model_type:
            case ModelType.DETERMINISTIC:
                optimizer = pyo.SolverFactory(solver_name)
                results = optimizer.solve(self.model)
                objective_value = pyo.value(self.model.objective) if results.solver.termination_condition == pyo.TerminationCondition.optimal else -1
            case ModelType.EXTENSIVE_FORM:
                if solver_name != self.solver_name:
                    raise RuntimeError(f"Optimizer name {solver_name} does not match the one used to build the model ({self.solver_name}), please use the same optimizer name when solving using the 'ExtensiveForm' model type")
                start_time = time.time()
                results = self._extensive_form.solve_extensive_form()
                stop_time = time.time()
                objective_value = self._extensive_form.get_objective_value() if results.solver.termination_condition == pyo.TerminationCondition.optimal else -1

                # variables = self.model.get_root_solution()
                # for (var_name, var_val) in variables.items():
                # print(var_name, var_val)
            case ModelType.BENDERS:
                printer.warning("Benders decomposition NOT FULLY TESTED YET, MIGHT HAVE SOME ISSUES OR BUGS!")
                from mpisppy.opt.lshaped import LShapedMethod

                scenario_names = self.cs.dGlobal_Scenarios.index.tolist()
                options = {
                    "root_solver": solver_name,
                    "sp_solver": solver_name,
                    "sp_solver_options": {"threads": os.cpu_count() - 1},  # Use all but one CPU core
                    # "valid_eta_lb": None,  # TODO: Check how to set bounds dynamically
                    "max_iter": 1000,
                }
                start_time = time.time()
                ls = LShapedMethod(options, scenario_names, _scenario_creator, scenario_creator_kwargs={"full_case_study": self.cs})
                results = ls.lshaped_algorithm()
                stop_time = time.time()

                objective_value = pyo.value(ls.objective) if results.solver.termination_condition == pyo.TerminationCondition.optimal else -1

                # variables = ls.gather_var_values_to_rank0()
                # for ((scen_name, var_name), var_value) in variables.items():
                #   print(scen_name, var_name, var_value)

                lower_bound = results.json_repn()['Problem'][0]['Lower bound']
                upper_bound = results.json_repn()['Problem'][0]['Upper bound']
                printer.warning(f"Lower bound: {lower_bound:.2f}, Upper bound: {upper_bound:.2f}, spread: {upper_bound - lower_bound:.2f} | {(upper_bound - lower_bound) / upper_bound * 100:.2f}%)")
                printer.warning(f"Reporting lower bound as objective value, please check if this is correct")

            case ModelType.PROGRESSIVE_HEDGING:
                printer.warning("Progressive Hedging NOT FULLY TESTED YET, MIGHT HAVE SOME ISSUES OR BUGS!")
                from mpisppy.opt.ph import PH

                scenario_names = self.cs.dGlobal_Scenarios.index.tolist()
                options = {
                    "solver_name": solver_name,
                    "PHIterLimit": 50,
                    "defaultPHrho": 10,
                    "convthresh": 1e-7,
                    "verbose": False,
                    "display_progress": True,
                    "display_timing": True,
                    "iter0_solver_options": dict(),
                    "iterk_solver_options": dict(),
                }
                start_time = time.time()
                ph = PH(options, scenario_names, _scenario_creator, scenario_creator_kwargs={"full_case_study": self.cs})
                results = ph.ph_main()
                stop_time = time.time()

                objective_value = pyo.value(ph.objective) if results.solver.termination_condition == pyo.TerminationCondition.optimal else -1

                # variables = ph.gather_var_values_to_rank0()
                # for ((scen_name, var_name), var_value) in variables.items():
                #   print(scen_name, var_name, var_value)
            case _:
                raise RuntimeError(f"Model type {model_type} not implemented yet")

>>>>>>> bb1583fd
        stop_time = time.time()

        self.timings["model_solving"] = stop_time - start_time
        self.results = results
<<<<<<< HEAD
        return results, self.timings["model_solving"]
=======

        return results, self.timings["model_solving"], objective_value
>>>>>>> bb1583fd

    def get_number_of_variables(self, dont_multiply_by_indices=False) -> int:
        # Check if pyomo-implementation is the same as this "manual" one
        assert self.model.nvariables() == len(list(self.model.component_objects(pyo.Var, active=True))), "Check implementation of lego.get_number_of_variables()"

        if dont_multiply_by_indices:  # Only count the number of variables, not multiplied by the number of indices
            return len(list(self.model.component_objects(pyo.Var, active=True)))
        else:  # Iterate through variables and sum up each individual variable
            return sum([len(x) for x in self.model.component_objects(pyo.Var, active=True)])
        pass

    def get_number_of_constraints(self, dont_multiply_by_indices=False) -> int:
        # Check if pyomo-implementation is the same as this "manual" one
        assert self.model.nconstraints() == len(list(self.model.component_objects(pyo.Constraint, active=True))), "Check implementation of lego.get_number_of_constraints()"

        if dont_multiply_by_indices:  # Only count the number of constraints, not multiplied by the number of indices
            return len(list(self.model.component_objects(pyo.Constraint, active=True)))
        else:  # Iterate through constraints and sum up each individual constraint
            return sum([len(x) for x in self.model.component_objects(pyo.Constraint, active=True)])

    def copy(self):
        return copy.deepcopy(self)


def get_objective_value(model: pyo.Model, zoi: bool):
    # This is calculated in any case to make sure that the objective is calculated correctly - please ALWAYS update this AND the calculation below whenever something changes in the objective function
    result_overall = (sum(pyo.value(model.pInterVarCost[g]) * sum(pyo.value(model.bUC[g, :, :])) +  # Fixed cost of thermal generators
                          pyo.value(model.pStartupCost[g]) * sum(pyo.value(model.bStartup[g, :, :])) +  # Startup cost of thermal generators
                          pyo.value(model.pSlopeVarCost[g]) * sum(pyo.value(model.vGenP[g, :, :])) for g in model.thermalGenerators) +  # Production cost of thermal generators
                      sum(pyo.value(model.pProductionCost[g]) * sum(pyo.value(model.vGenP[g, :, :])) for g in model.vresGenerators) +
                      sum(pyo.value(model.pProductionCost[g]) * sum(pyo.value(model.vGenP[g, :, :])) for g in model.rorGenerators) +
                      sum(pyo.value(model.pOMVarCost[g]) * sum(pyo.value(model.vGenP[g, :, :])) for g in model.storageUnits) +
                      (sum(pyo.value(model.vSlack_DemandNotServed[:, :, :])) + sum(pyo.value(model.vSlack_OverProduction[:, :, :]))) * pyo.value(model.pSlackPrice))

    if (abs(result_overall - pyo.value(model.objective)) / pyo.value(model.objective)) > 1e-12:
        raise RuntimeError(f"Check calculation of objective value, something is off: {result_overall} != {pyo.value(model.objective)}")
    if not zoi:
        return result_overall
    else:
        result_zoi = (sum(pyo.value(model.pInterVarCost[g]) * sum(pyo.value(model.bUC[g, :, :])) +  # Fixed cost of thermal generators
                          pyo.value(model.pStartupCost[g]) * sum(pyo.value(model.bStartup[g, :, :])) +  # Startup cost of thermal generators
                          pyo.value(model.pSlopeVarCost[g]) * sum(pyo.value(model.vGenP[g, :, :])) for g in (model.thermalGenerators & model.zoi_g)) +  # Production cost of thermal generators
                      #                                                                    0.0 for g in (model.thermalGenerators & model.zoi_g)) +  # Production cost of thermal generators -> Removed variable cost to test TODO: Discuss with Sonja & Diego
                      # sum(pyo.value(model.pProductionCost[g]) * sum(pyo.value(model.vGenP[g, :, :])) for g in model.vresGenerators) +
                      # sum(pyo.value(model.pProductionCost[g]) * sum(pyo.value(model.vGenP[g, :, :])) for g in model.rorGenerators) +
                      sum(sum(pyo.value(model.vSlack_DemandNotServed[:, :, i])) + sum(pyo.value(model.vSlack_OverProduction[:, :, i])) for i in model.zoi_i) * pyo.value(model.pSlackPrice))

        return result_zoi

# Clone given model and fix specified variables to values from another model
def build_from_clone_with_fixed_results(model_to_be_cloned: pyo.Model, model_with_fixed_results: pyo.Model, variables_to_fix: list[str]) -> LEGO:
    model_new = model_to_be_cloned.clone()

    # Fix variables to values from model_with_fixed_results
    for var_name in variables_to_fix:
        var = getattr(model_with_fixed_results, var_name)
        new_var = getattr(model_new, var_name)
        for index in var:
            new_var[index].fix(pyo.value(var[index].value))

    return LEGO(model=model_new)


def _scenario_creator(scenario_name: str, full_case_study: CaseStudy) -> pyo.ConcreteModel:
    """
    Creates a scenario based on the given scenario name. Used for mpi-sppy.
    :param scenario_name: Name of the scenario to create
    :return: A pyomo ConcreteModel object for the given scenario
    """
    import mpisppy.utils.sputils as sputils

    model = _build_model(full_case_study.filter_scenario(scenario_name))
    sputils.attach_root_node(model, model.first_stage_objective, model.first_stage_varlist)
    model._mpisppy_probability = sum(full_case_study.dGlobal_Scenarios.loc[:, "relativeWeight"]) / full_case_study.dGlobal_Scenarios.loc[scenario_name, "relativeWeight"]
    return model


def _build_model(cs: CaseStudy) -> pyo.ConcreteModel:
    """
    Builds a pyomo ConcreteModel based on the given CaseStudy object.
    :param cs: The CaseStudy object to build the model from
    :return: A pyomo ConcreteModel object
    """
    model = pyo.ConcreteModel()
    model.objective = pyo.Objective(doc='Total production cost (Objective Function)', sense=pyo.minimize, expr=0.0)  # Initialize objective function

    # Initialize first_stage variables and objective required for stochasticity
    model.first_stage_varlist = []
    model.first_stage_objective = 0.0

    # Element definitions
    model.first_stage_varlist += power.add_element_definitions_and_bounds(model, cs)
    if cs.dPower_Parameters["pEnableStorage"]:
        model.first_stage_varlist += storage.add_element_definitions_and_bounds(model, cs)
    model.first_stage_varlist += secondReserve.add_element_definitions_and_bounds(model, cs)
    if cs.dPower_Parameters["pEnablePowerImportExport"]:
        model.first_stage_varlist += importExport.add_element_definitions_and_bounds(model, cs)
    if cs.dPower_Parameters["pEnableSoftLineLoadLimits"]:
        model.first_stage_varlist += softLineLoadLimits.add_element_definitions_and_bounds(model, cs)

    # Helper Sets for zone of interest
    model.zoi_i = pyo.Set(doc="Buses in zone of interest", initialize=cs.dPower_BusInfo.loc[cs.dPower_BusInfo["zoi"] == 1].index.tolist(), within=model.i)
    model.zoi_g = pyo.Set(doc="Generators in zone of interest", initialize=[g for g in model.g for i in model.i if (g, i) in model.gi], within=model.g)

    # Add constraints
    model.first_stage_objective += power.add_constraints(model, cs)
    if cs.dPower_Parameters["pEnableStorage"]:
        model.first_stage_objective += storage.add_constraints(model, cs)
    model.first_stage_objective += secondReserve.add_constraints(model, cs)
    if cs.dPower_Parameters["pEnablePowerImportExport"]:
        model.first_stage_objective += importExport.add_constraints(model, cs)
    if cs.dPower_Parameters["pEnableSoftLineLoadLimits"]:
        model.first_stage_objective += softLineLoadLimits.add_constraints(model, cs)

    if cs.dGlobal_Parameters["pEnableRMIP"]:
        TransformationFactory('core.relax_integer_vars').apply_to(model)  # Relaxes all integer variables to continuous variables

    return model


def addToSet(model: pyo.ConcreteModel, set_name: str, values: iter) -> None:
    """
    Adds values to a set in the model. If the set does not exist, it raises an error.
    :param model: The model to which the set belongs
    :param set_name: Name of the set to add values to
    :param values: Values to add to the set
    :return: None
    """
    if not hasattr(model, set_name):
        raise RuntimeError(f"Set {set_name} does not exist in model, please add it first")
    else:
        for i in values:
            model.component(set_name).add(i)


def addToParameter(model: pyo.ConcreteModel, parameter_name: str, values: iter, doc: str = None, indices: list[object] = None, overwrite=False) -> None:
    """
    Adds values to a parameter in the model. If the parameter does not exist, it creates it.
    If the parameter exists, it updates the values.
    :param model: The model to which the parameter belongs
    :param parameter_name: Name of the parameter to add or update
    :param values: Values to add or update in the parameter
    :param doc: Documentation string for the parameter
    :param indices: Indices for the parameter
    :param overwrite: If True, it overwrites existing values in the parameter
    :return: None
    """
    if not hasattr(model, parameter_name):  # Check if parameter exists
        if not doc:
            raise RuntimeError(f"Parameter {parameter_name} does not exist in model, but no doc string was provided")
        elif not indices:
            raise RuntimeError(f"Parameter {parameter_name} does not exist in model, but no indices were provided")
        else:
            model.add_component(parameter_name, pyo.Param(*indices, initialize=values, doc=doc, domain=pyo.Reals))  # Add set which is not present yet
    else:
        current_values = model.component(parameter_name).extract_values()  # Get current values
        if not doc:
            doc = model.component(parameter_name).doc
        if not indices:
            indices = [model.component(parameter_name).index_set()]
        if not overwrite:  # Check if any value would be overwritten
            for k, v in values.items():
                if k in current_values.keys():
                    raise RuntimeError(f"Value for {k} already exists in parameter {parameter_name}, but overwrite=False")

        model.del_component(parameter_name)  # Delete parameter
        current_values.update(values)  # Update values with new values
        model.add_component(parameter_name, pyo.Param(*indices, initialize=current_values, doc=doc, domain=pyo.Reals))  # Add parameter as new parameter<|MERGE_RESOLUTION|>--- conflicted
+++ resolved
@@ -9,13 +9,8 @@
 from pyomo.core import TransformationFactory
 
 from InOutModule.CaseStudy import CaseStudy
-<<<<<<< HEAD
-from LEGO.modules import storage, power, secondReserve, importExport, softLineLoadLimits, SOCP
-from tools.printer import Printer
-=======
 from InOutModule.printer import Printer
 from LEGO.modules import storage, power, secondReserve, importExport, softLineLoadLimits
->>>>>>> bb1583fd
 
 printer = Printer.getInstance()
 
@@ -44,37 +39,6 @@
             raise RuntimeError("Model already exists, please set already_existing_ok to True if that's intentional")
 
         start_time = time.time()
-<<<<<<< HEAD
-        model = pyo.ConcreteModel()
-        self.model = model
-
-        # Element definitions
-        power.add_element_definitions_and_bounds(self)
-        if self.cs.dPower_Parameters["pEnableStorage"]:
-            storage.add_element_definitions_and_bounds(self)
-        secondReserve.add_element_definitions_and_bounds(self)
-        if self.cs.dPower_Parameters["pEnablePowerImportExport"]:
-            importExport.add_element_definitions_and_bounds(self)
-        if self.cs.dPower_Parameters["pEnableSoftLineLoadLimits"]:
-            softLineLoadLimits.add_element_definitions_and_bounds(self)
-        # if self.cs.dPower_Parameters["pEnableSOCP"]:
-        #     SOCP.add_element_definitions_and_bounds(self)
-        # Helper Sets for zone of interest
-        model.zoi_i = pyo.Set(doc="Buses in zone of interest", initialize=self.cs.dPower_BusInfo.loc[self.cs.dPower_BusInfo["zoi"] == 1].index.tolist(), within=self.model.i)
-        model.zoi_g = pyo.Set(doc="Generators in zone of interest", initialize=[g for g in self.model.g for i in self.model.i if (g, i) in self.model.gi], within=self.model.g)
-
-        # Add constraints
-        power.add_constraints(self)
-        if self.cs.dPower_Parameters["pEnableStorage"]:
-            storage.add_constraints(self)
-        secondReserve.add_constraints(self)
-        if self.cs.dPower_Parameters["pEnablePowerImportExport"]:
-            importExport.add_constraints(self)
-        if self.cs.dPower_Parameters["pEnableSoftLineLoadLimits"]:
-            softLineLoadLimits.add_constraints(self)
-        # if self.cs.dPower_Parameters["pEnableSOCP"]:
-        #     SOCP.add_element_definitions_and_bounds(self)
-=======
         match model_type:
             case ModelType.DETERMINISTIC:
                 if solver_name is not None:
@@ -102,7 +66,6 @@
             case _:
                 raise RuntimeError(f"Model type {model_type} not implemented (yet?)")
 
->>>>>>> bb1583fd
         stop_time = time.time()
         self.timings["model_building"] = stop_time - start_time
         self.timings["model_solving"] = -1.0
@@ -115,22 +78,6 @@
     def get_objective_value(self, zoi: bool):
         return get_objective_value(self.model, zoi)
 
-<<<<<<< HEAD
-
-    def solve_model(self, optimizer=None, already_solved_ok=False) -> {pyomo.opt.results.results_.SolverResults, float}:
-        if not already_solved_ok and self.results is not None:
-            raise RuntimeError("Model already solved, please set already_solved_ok to True if that's intentional")
-
-        if optimizer is None:
-            optimizer = pyo.SolverFactory("gurobi")
-
-            # Apply RMIP if requested
-        if self.cs.dGlobal_Parameters["pEnableRMIP"]:
-            TransformationFactory('core.relax_integer_vars').apply_to(self.model)
-
-        start_time = time.time()
-        results = optimizer.solve(self.model, tee=False)
-=======
     def solve_model(self, model_type: ModelType = ModelType.DETERMINISTIC, solver_name: str = None, already_solved_ok=False) -> (pyomo.opt.results.results_.SolverResults, float, float):
         if not already_solved_ok and self.results is not None:
             raise RuntimeError("Model already solved, please set already_solved_ok to True if that's intentional")
@@ -214,17 +161,12 @@
             case _:
                 raise RuntimeError(f"Model type {model_type} not implemented yet")
 
->>>>>>> bb1583fd
         stop_time = time.time()
 
         self.timings["model_solving"] = stop_time - start_time
         self.results = results
-<<<<<<< HEAD
-        return results, self.timings["model_solving"]
-=======
 
         return results, self.timings["model_solving"], objective_value
->>>>>>> bb1583fd
 
     def get_number_of_variables(self, dont_multiply_by_indices=False) -> int:
         # Check if pyomo-implementation is the same as this "manual" one
