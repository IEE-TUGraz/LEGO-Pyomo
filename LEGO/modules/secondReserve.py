import pyomo.environ as pyo

from InOutModule.CaseStudy import CaseStudy
from LEGO import LEGO, LEGOUtilities


@LEGOUtilities.safetyCheck_AddElementDefinitionsAndBounds
def add_element_definitions_and_bounds(model: pyo.ConcreteModel, cs: CaseStudy) -> (list[pyo.Var], list[pyo.Var]):
    # Lists for defining stochastic behavior. First stage variables are common for all scenarios, second stage variables are scenario-specific.
    first_stage_variables = []
    second_stage_variables = []

    # Sets
    model.secondReserveGenerators = pyo.Set(doc="Second reserve providing generators", within=model.g)
    if hasattr(model, "thermalGenerators"):
        LEGO.addToSet(model, "secondReserveGenerators", model.thermalGenerators)
    if hasattr(model, "storageUnits"):
        LEGO.addToSet(model, "secondReserveGenerators", model.storageUnits)

    # Variables
    max2ndResUP = {}
    max2ndResDW = {}
    if hasattr(model, "thermalGenerators"):
        for t in model.thermalGenerators:
<<<<<<< HEAD
            for rp in model.rp:
                for k in model.k:
                    model.v2ndResUP[rp, k, t].setub((model.pMaxProd[t] - model.pMinProd[t]) * (model.pExisUnits[t] + (model.pMaxInvest[t] * model.pEnabInv[t])))
                    model.v2ndResDW[rp, k, t].setub((model.pMaxProd[t] - model.pMinProd[t]) * (model.pExisUnits[t] + (model.pMaxInvest[t] * model.pEnabInv[t])))

    if hasattr(model, "storageUnits"):
        for s in model.storageUnits:
            for rp in model.rp:
                for k in model.k:
                    model.v2ndResUP[rp, k, s].setub(model.pMaxProd[s] * (model.pExisUnits[s] + (model.pMaxInvest[s] * model.pEnabInv[s])))
                    model.v2ndResDW[rp, k, s].setub(max(model.pMaxCons[s], model.pMaxProd[s]) * (model.pExisUnits[s] + (model.pMaxInvest[s] * model.pEnabInv[s])))
=======
            max2ndResUP[t] = (model.pMaxProd[t] - model.pMinProd[t]) * (model.pExisUnits[t] + (model.pMaxInvest[t] * model.pEnabInv[t]))
            max2ndResDW[t] = (model.pMaxProd[t] - model.pMinProd[t]) * (model.pExisUnits[t] + (model.pMaxInvest[t] * model.pEnabInv[t]))

    if hasattr(model, "storageUnits"):
        for s in model.storageUnits:
            max2ndResUP[s] = model.pMaxProd[s] * (model.pExisUnits[s] + (model.pMaxInvest[s] * model.pEnabInv[s]))
            max2ndResDW[s] = max(model.pMaxCons[s], model.pMaxProd[s]) * (model.pExisUnits[s] + (model.pMaxInvest[s] * model.pEnabInv[s]))

    model.v2ndResUP = pyo.Var(model.rp, model.k, model.secondReserveGenerators, doc="2nd reserve up allocation [GW]", bounds=lambda m, rp, k, g: (0, max2ndResUP[g]))
    second_stage_variables += [model.v2ndResUP]
    model.v2ndResDW = pyo.Var(model.rp, model.k, model.secondReserveGenerators, doc="2nd reserve down allocation [GW]", bounds=lambda m, rp, k, g: (0, max2ndResDW[g]))
    second_stage_variables += [model.v2ndResDW]
>>>>>>> 2407df24

    # Parameters
    model.p2ndResUp = pyo.Param(initialize=cs.dPower_Parameters["p2ndResUp"], doc="2nd reserve factor up")
    model.p2ndResDW = pyo.Param(initialize=cs.dPower_Parameters["p2ndResDW"], doc="2nd reserve factor down")

    model.p2ndResUpCost = pyo.Param(initialize=cs.dPower_Parameters["p2ndResUpCost"], doc="2nd reserve up cost [$/GW]")
    model.p2ndResDWCost = pyo.Param(initialize=cs.dPower_Parameters["p2ndResDWCost"], doc="2nd reserve down cost [$/GW]")

    # NOTE: Return both first and second stage variables as a safety measure - only the first_stage_variables will actually be returned (rest will be removed by the decorator)
    return first_stage_variables, second_stage_variables


@LEGOUtilities.safetyCheck_addConstraints([add_element_definitions_and_bounds])
def add_constraints(model: pyo.ConcreteModel, cs: CaseStudy):
    def e2ReserveUp_rule(model, rp, k):  # TODO: Check if we need to multiply with ExisUnite or InvestedUnits here
        return ((sum(model.v2ndResUP[rp, k, t] for t in model.thermalGenerators) if hasattr(model, "thermalGenerators") else 0) +
                (sum(model.v2ndResUP[rp, k, s] for s in model.storageUnits) if hasattr(model, "storageUnits") else 0) >= model.p2ndResUp * sum(model.pDemandP[rp, k, i] for i in model.i))

    model.e2ReserveUp = pyo.Constraint(model.rp, model.k, doc="2nd reserve up", rule=e2ReserveUp_rule)

    def e2ReserveDw_rule(model, rp, k):
        return ((sum(model.v2ndResDW[rp, k, t] for t in model.thermalGenerators) if hasattr(model, "thermalGenerators") else 0) +
                (sum(model.v2ndResDW[rp, k, s] for s in model.storageUnits) if hasattr(model, "storageUnits") else 0) >= model.p2ndResDW * sum(model.pDemandP[rp, k, i] for i in model.i))

    model.e2ReserveDw = pyo.Constraint(model.rp, model.k, doc="2nd reserve down", rule=e2ReserveDw_rule)

    if hasattr(model, "thermalGenerators"):
        model.eUCMinOut = pyo.Constraint(model.rp, model.k, model.thermalGenerators, doc="Output limit of a committed unit", rule=lambda model, rp, k, t: model.vGenP1[rp, k, t] - model.v2ndResDW[rp, k, t] >= 0)

    # Add 2nd reserve to power balance and unit commitment constraints
    if hasattr(model, "thermalGenerators"):
        for rp in model.rp:
            for k in model.k:
                for g in model.thermalGenerators:
                    model.eUCMaxOut1_expr[rp, k, g] += model.v2ndResUP[rp, k, g]

                    match cs.dPower_Parameters["pReprPeriodEdgeHandlingUnitCommitment"]:
                        case "notEnforced":
                            if k != model.k.first():  # Skip first timestep if constraint is not enforced
                                model.eThRampDw_expr[rp, k, g] -= model.v2ndResDW[rp, k, g]
                                model.eThRampUp_expr[rp, k, g] += model.v2ndResUP[rp, k, g]

                            if k != model.k.last():  # Skip last timestep if constraint is not enforced
                                model.eUCMaxOut2_expr[rp, k, g] += model.v2ndResUP[rp, k, g]

                        case "cyclic" | "markov":
                            model.eThRampDw_expr[rp, k, g] -= model.v2ndResDW[rp, k, g]
                            model.eThRampUp_expr[rp, k, g] += model.v2ndResUP[rp, k, g]
                            model.eUCMaxOut2_expr[rp, k, g] += model.v2ndResUP[rp, k, g]

    # Add 2nd reserve to storage constraints
    if hasattr(model, "storageUnits"):
        for rp in model.rp:
            for k in model.k:
                for s in model.storageUnits:
                    model.eStMaxProd_expr[rp, k, s] += model.v2ndResUP[rp, k, s]
                    model.eStMaxCons_expr[rp, k, s] -= model.v2ndResDW[rp, k, s]
                for s in model.intraStorageUnits:
                    model.eStMaxIntraRes_expr[rp, k, s] += model.v2ndResDW[rp, k, s] + model.v2ndResDW[rp, model.k.prevw(k), s] * model.pWeight_k[k]
                    model.eStMinIntraRes_expr[rp, k, s] -= model.v2ndResUP[rp, k, s] + model.v2ndResUP[rp, model.k.prevw(k), s] * model.pWeight_k[k]

    # OBJECTIVE FUNCTION ADJUSTMENT(S)
    first_stage_objective = 0.0
    second_stage_objective = 0.0

    # Add 2nd reserve cost to objective
    second_stage_objective += sum(model.pWeight_rp[rp] *  # Weight for representative period
                                  sum(model.pWeight_k[k] *  # Weight for time step
                                      sum(model.pOMVarCost[g] *  # Variable O&M cost of generator
                                          (+ model.v2ndResUP[rp, k, g] * model.p2ndResUpCost  # Cost for 2nd reserve up
                                           + model.v2ndResDW[rp, k, g] * model.p2ndResDWCost)  # Cost for 2nd reserve down
                                          for g in model.secondReserveGenerators)
                                      for k in model.k)
                                  for rp in model.rp)

    # Adjust objective and return first_stage_objective expression
    model.objective.expr += first_stage_objective + second_stage_objective
    return first_stage_objective<|MERGE_RESOLUTION|>--- conflicted
+++ resolved
@@ -22,19 +22,6 @@
     max2ndResDW = {}
     if hasattr(model, "thermalGenerators"):
         for t in model.thermalGenerators:
-<<<<<<< HEAD
-            for rp in model.rp:
-                for k in model.k:
-                    model.v2ndResUP[rp, k, t].setub((model.pMaxProd[t] - model.pMinProd[t]) * (model.pExisUnits[t] + (model.pMaxInvest[t] * model.pEnabInv[t])))
-                    model.v2ndResDW[rp, k, t].setub((model.pMaxProd[t] - model.pMinProd[t]) * (model.pExisUnits[t] + (model.pMaxInvest[t] * model.pEnabInv[t])))
-
-    if hasattr(model, "storageUnits"):
-        for s in model.storageUnits:
-            for rp in model.rp:
-                for k in model.k:
-                    model.v2ndResUP[rp, k, s].setub(model.pMaxProd[s] * (model.pExisUnits[s] + (model.pMaxInvest[s] * model.pEnabInv[s])))
-                    model.v2ndResDW[rp, k, s].setub(max(model.pMaxCons[s], model.pMaxProd[s]) * (model.pExisUnits[s] + (model.pMaxInvest[s] * model.pEnabInv[s])))
-=======
             max2ndResUP[t] = (model.pMaxProd[t] - model.pMinProd[t]) * (model.pExisUnits[t] + (model.pMaxInvest[t] * model.pEnabInv[t]))
             max2ndResDW[t] = (model.pMaxProd[t] - model.pMinProd[t]) * (model.pExisUnits[t] + (model.pMaxInvest[t] * model.pEnabInv[t]))
 
@@ -47,7 +34,6 @@
     second_stage_variables += [model.v2ndResUP]
     model.v2ndResDW = pyo.Var(model.rp, model.k, model.secondReserveGenerators, doc="2nd reserve down allocation [GW]", bounds=lambda m, rp, k, g: (0, max2ndResDW[g]))
     second_stage_variables += [model.v2ndResDW]
->>>>>>> 2407df24
 
     # Parameters
     model.p2ndResUp = pyo.Param(initialize=cs.dPower_Parameters["p2ndResUp"], doc="2nd reserve factor up")
