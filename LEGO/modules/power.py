--- conflicted
+++ resolved
@@ -20,12 +20,11 @@
     model.le = pyo.Set(doc='Existing lines', initialize=cs.dPower_Network[(cs.dPower_Network["pEnableInvest"] == 0)].index.tolist(), within=model.la)
     model.lc = pyo.Set(doc='Candidate lines', initialize=cs.dPower_Network[(cs.dPower_Network["pEnableInvest"] == 1)].index.tolist(), within=model.la)
 
-<<<<<<< HEAD
-    if lego.cs.dPower_Parameters["pEnableSOCP"]:
+    if cs.dPower_Parameters["pEnableSOCP"]:
             # Helper function getting the first circuit for each (i, j) pair
 
             # Reset index to get (i, j, c) as columns
-            df_circuits = lego.cs.dPower_Network.reset_index()
+            df_circuits = cs.dPower_Network.reset_index()
 
             # Sort the DataFrame by the desired circuit order
             df_circuits ["c_str"] = df_circuits ["c"].astype(str)
@@ -48,10 +47,10 @@
                 first_circuit_map_bidir[(j, i)] = c  # Add reverse direction
 
             # Store in lego namespace
-            lego.first_circuit_map = first_circuit_map
-            lego.first_circuit_map_bidir = first_circuit_map_bidir
-
-    if lego.cs.dPower_Parameters["pEnableSOCP"]:
+            first_circuit_map = first_circuit_map
+            first_circuit_map_bidir = first_circuit_map_bidir
+
+    if cs.dPower_Parameters["pEnableSOCP"]:
             # Helper function for creating reverse and bidirectional sets
             def make_reverse_set(original_set):
                 reverse = []
@@ -60,75 +59,71 @@
                 return reverse
 
             # Create set of all reverse lines
-            lego.model.la_reverse = pyo.Set(
+            model.la_reverse = pyo.Set(
                 doc='Reverse lines (la)',
                 initialize=lambda model: make_reverse_set(model.la),
                 dimen=3
             )
 
             # Create set of all lines without the circuit dependency(needed for SOCP variables)
-            lego.model.la_no_c =pyo.Set(
+            model.la_no_c =pyo.Set(
                 doc='All lines without circuit dependency (la_no_c)',
                 initialize=lambda model: {(i, j) for (i, j, c) in model.la},
                 dimen=2
             )
 
             # Create set of all lines including reverse lines
-            lego.model.la_full = pyo.Set(
+            model.la_full = pyo.Set(
                 initialize=lambda m: set(m.la) | set(m.la_reverse),
                 dimen=3
             )
 
             # Create sets for existing reverse lines
-            lego.model.le_reverse = pyo.Set(
+            model.le_reverse = pyo.Set(
                 doc='Reverse lines (le)',
                 initialize=lambda model: make_reverse_set(model.le),
-                within=lego.model.la_reverse,
+                within=model.la_reverse,
                 dimen=3
             )
             # Create set of all existing lines including reverse lines
-            lego.model.le_full = pyo.Set(
+            model.le_full = pyo.Set(
                 initialize=lambda m: set(m.le) | set(m.le_reverse),
-                within=lego.model.la_full,
+                within=model.la_full,
                 dimen=3
             )
             # Create sets for existing lines without circuit dependency (needed for SOCP constraints)
-            lego.model.le_no_c = pyo.Set(
+            model.le_no_c = pyo.Set(
                 doc='Existing lines without circuit dependency (le_no_c)',
                 initialize=lambda model: {(i, j) for (i, j, c) in model.le},
                 dimen=2,
             )
             # Create sets for candidate reverse lines
-            lego.model.lc_reverse = pyo.Set(
+            model.lc_reverse = pyo.Set(
                 doc='Reverse lines (lc)',
                 initialize=lambda model: make_reverse_set(model.lc),
-                within=lego.model.la_reverse,
+                within=model.la_reverse,
                 dimen=3
             )
             # Create set of all candidate lines including reverse lines
-            lego.model.lc_full = pyo.Set(
+            model.lc_full = pyo.Set(
                 initialize=lambda m: set(m.lc) | set(m.lc_reverse),
-                within=lego.model.la_full,
+                within=model.la_full,
                 dimen=3
             )
             # Create set of all candidate lines including reverse lines without circuit dependency (needed for SOCP constraints)
-            lego.model.lc_full_no_c = pyo.Set(
+            model.lc_full_no_c = pyo.Set(
                 doc='All Candidate lines without circuit dependency (lc_no_c)',
                 initialize=lambda model: {(i, j) for (i, j, c) in model.lc_full},
                 dimen=2
             )
-            lego.model.lc_no_c = pyo.Set(
+            model.lc_no_c = pyo.Set(
                 doc='Candidate lines without circuit dependency (lc_no_c)',
                 initialize=lambda model: {(i, j) for (i, j, c) in model.lc},
                 dimen=2
             )
 
-    lego.model.g = pyo.Set(doc='Generators')
-    lego.model.gi = pyo.Set(doc='Generator g connected to bus i', within=lego.model.g * lego.model.i)
-=======
     model.g = pyo.Set(doc='Generators')
     model.gi = pyo.Set(doc='Generator g connected to bus i', within=model.g * model.i)
->>>>>>> bb1583fd
 
     if cs.dPower_Parameters["pEnableThermalGen"]:
         model.thermalGenerators = pyo.Set(doc='Thermal Generators', initialize=cs.dPower_ThermalGen.index.tolist())
@@ -151,77 +146,6 @@
     model.hindex = cs.dPower_Hindex.index
 
     # Parameters
-<<<<<<< HEAD
-    lego.model.pDemandP = pyo.Param(lego.model.rp, lego.model.k, lego.model.i, initialize=lego.cs.dPower_Demand['Demand'], doc='Demand at bus i in representative period rp and timestep k')
-    lego.model.pMovWindow = lego.cs.dGlobal_Parameters['pMovWindow']
-
-    lego.model.pOMVarCost = pyo.Param(lego.model.g, doc='Production cost of generator g')
-    lego.model.pEnabInv = pyo.Param(lego.model.g, doc='Enable investment in thermal generator g')
-    lego.model.pMaxInvest = pyo.Param(lego.model.g, doc='Maximum investment in thermal generator g')
-    lego.model.pInvestCost = pyo.Param(lego.model.g, doc='Investment cost for thermal generator g')
-    lego.model.pMaxProd = pyo.Param(lego.model.g, doc='Maximum production of generator g')
-    lego.model.pMinProd = pyo.Param(lego.model.g, doc='Minimum production of generator g')
-    lego.model.pExisUnits = pyo.Param(lego.model.g, doc='Existing units of generator g')
-    lego.model.pMaxGenQ = pyo.Param(lego.model.g, doc='Maximum reactive production of generator g')
-    lego.model.pMinGenQ = pyo.Param(lego.model.g, doc='Minimum reactive production of generator g')
-
-    if lego.cs.dPower_Parameters["pEnableThermalGen"]:
-        lego.addToParameter("pOMVarCost", lego.cs.dPower_ThermalGen['pSlopeVarCostEUR'])
-        lego.addToParameter("pEnabInv", lego.cs.dPower_ThermalGen['EnableInvest'])
-        lego.addToParameter("pMaxInvest", lego.cs.dPower_ThermalGen['MaxInvest'])
-        lego.addToParameter("pInvestCost", lego.cs.dPower_ThermalGen['InvestCostEUR'])
-        lego.addToParameter("pMaxProd", lego.cs.dPower_ThermalGen['MaxProd'])
-        lego.addToParameter("pMinProd", lego.cs.dPower_ThermalGen['MinProd'])
-        lego.addToParameter("pExisUnits", lego.cs.dPower_ThermalGen['ExisUnits'])
-
-        # Reactive generator power limits for SOCP formulation
-        lego.addToParameter('pMaxGenQ',1e-3 * lego.cs.dPower_ThermalGen['Qmax'].fillna(0))  # Convert from MVar to kVar
-        lego.addToParameter('pMinGenQ', 1e-3 * lego.cs.dPower_ThermalGen['Qmin'].fillna(0)) # Convert from MVar to kVar
-
-        lego.model.pInterVarCost = pyo.Param(lego.model.thermalGenerators, initialize=lego.cs.dPower_ThermalGen['pInterVarCostEUR'], doc='Inter-variable cost of thermal generator g')
-        lego.model.pStartupCost = pyo.Param(lego.model.thermalGenerators, initialize=lego.cs.dPower_ThermalGen['pStartupCostEUR'], doc='Startup cost of thermal generator g')
-        lego.model.pMinUpTime = pyo.Param(lego.model.thermalGenerators, initialize=lego.cs.dPower_ThermalGen['MinUpTime'], doc='Minimum up time of thermal generator g')
-        lego.model.pMinDownTime = pyo.Param(lego.model.thermalGenerators, initialize=lego.cs.dPower_ThermalGen['MinDownTime'], doc='Minimum down time of thermal generator g')
-        lego.model.pRampUp = pyo.Param(lego.model.thermalGenerators, initialize=lego.cs.dPower_ThermalGen['RampUp'], doc='Ramp up of thermal generator g')
-        lego.model.pRampDw = pyo.Param(lego.model.thermalGenerators, initialize=lego.cs.dPower_ThermalGen['RampDw'], doc='Ramp down of thermal generator g')
-
-    if lego.cs.dPower_Parameters["pEnableRoR"]:
-        lego.addToParameter("pOMVarCost", lego.cs.dPower_RoR['OMVarCost'])
-        lego.addToParameter("pEnabInv", lego.cs.dPower_RoR['EnableInvest'])
-        lego.addToParameter("pMaxInvest", lego.cs.dPower_RoR['MaxInvest'])
-        lego.addToParameter("pInvestCost", lego.cs.dPower_RoR['InvestCostEUR'])
-        lego.addToParameter("pMaxProd", lego.cs.dPower_RoR['MaxProd'])
-        lego.addToParameter("pMinProd", lego.cs.dPower_RoR['MinProd'])
-        lego.addToParameter("pExisUnits", lego.cs.dPower_RoR['ExisUnits'])
-
-        # Reactive ROR power limits for SOCP formulation
-        lego.addToParameter('pMaxGenQ',1e-3 * lego.cs.dPower_RoR['Qmax'].fillna(0))  # Convert from MVar to kVar
-        lego.addToParameter('pMinGenQ', 1e-3 * lego.cs.dPower_RoR['Qmin'].fillna(0)) # Convert from MVar to kVar
-
-    if lego.cs.dPower_Parameters["pEnableVRES"]:
-        lego.addToParameter("pOMVarCost", lego.cs.dPower_VRES['OMVarCost'])
-        lego.addToParameter("pEnabInv", lego.cs.dPower_VRES['EnableInvest'])
-        lego.addToParameter("pMaxInvest", lego.cs.dPower_VRES['MaxInvest'])
-        lego.addToParameter("pInvestCost", lego.cs.dPower_VRES['InvestCostEUR'])
-        lego.addToParameter("pMaxProd", lego.cs.dPower_VRES['MaxProd'])
-        lego.addToParameter("pMinProd", lego.cs.dPower_VRES['MinProd'])
-        lego.addToParameter("pExisUnits", lego.cs.dPower_VRES['ExisUnits'])
-
-        # Reactive VRES power limits for SOCP formulation
-        lego.addToParameter('pMaxGenQ', 1e-3 * lego.cs.dPower_VRES['Qmax'].fillna(0))  # Convert from MVar to kVar
-        lego.addToParameter('pMinGenQ', 1e-3 * lego.cs.dPower_VRES['Qmin'].fillna(0))  # Convert from MVar to kVar
-
-    lego.model.pXline = pyo.Param(lego.model.la, initialize=lego.cs.dPower_Network['pXline'], doc='Reactance of line la')
-    lego.model.pAngle = pyo.Param(lego.model.la, initialize=lego.cs.dPower_Network['pAngle'] * np.pi / 180, doc='Transformer angle shift')
-    lego.model.pRatio = pyo.Param(lego.model.la, initialize=lego.cs.dPower_Network['pRatio'], doc='Transformer ratio')
-    lego.model.pPmax = pyo.Param(lego.model.la, initialize=lego.cs.dPower_Network['pPmax'], doc='Maximum power flow on line la')
-    lego.model.pFixedCost = pyo.Param(lego.model.la, initialize=lego.cs.dPower_Network['pInvestCost'], doc='Fixed cost when investing in line la')  # TODO: Think about renaming this parameter (something related to 'investment cost')
-    lego.model.pSBase = pyo.Param(initialize=lego.cs.dPower_Parameters['pSBase'], doc='Base power')
-    lego.model.pBigM_Flow = pyo.Param(initialize=1e3, doc="Big M for power flow")
-    lego.model.pENSCost = pyo.Param(initialize=lego.cs.dPower_Parameters['pENSCost'], doc='Cost used for Power Not Served (PNS) and Excess Power Served (EPS)')
-    lego.model.pWeight_rp = pyo.Param(lego.model.rp, initialize=lego.cs.dPower_WeightsRP["pWeight_rp"], doc='Weight of representative period rp')
-    lego.model.pWeight_k = pyo.Param(lego.model.k, initialize=lego.cs.dPower_WeightsK["pWeight_k"], doc='Weight of time step k')
-=======
     model.pDemandP = pyo.Param(model.rp, model.k, model.i, initialize=cs.dPower_Demand['value'], doc='Demand at bus i in representative period rp and timestep k')
     model.pMovWindow = cs.dGlobal_Parameters['pMovWindow']
 
@@ -232,6 +156,8 @@
     model.pMaxProd = pyo.Param(model.g, doc='Maximum production of generator g')
     model.pMinProd = pyo.Param(model.g, doc='Minimum production of generator g')
     model.pExisUnits = pyo.Param(model.g, doc='Existing units of generator g')
+    model.pMaxGenQ = pyo.Param(model.g, doc='Maximum reactive production of generator g')
+    model.pMinGenQ = pyo.Param(model.g, doc='Minimum reactive production of generator g')
 
     if cs.dPower_Parameters["pEnableThermalGen"]:
         LEGO.addToParameter(model, "pOMVarCost", cs.dPower_ThermalGen['pSlopeVarCostEUR'])
@@ -242,6 +168,10 @@
         LEGO.addToParameter(model, "pMinProd", cs.dPower_ThermalGen['MinProd'])
         LEGO.addToParameter(model, "pExisUnits", cs.dPower_ThermalGen['ExisUnits'])
 
+        # Reactive generator power limits for SOCP formulation
+        LEGO.addToParameter(model, 'pMaxGenQ',1e-3 * cs.dPower_ThermalGen['Qmax'].fillna(0))  # Convert from MVar to kVar
+        LEGO.addToParameter(model,'pMinGenQ', 1e-3 * cs.dPower_ThermalGen['Qmin'].fillna(0)) # Convert from MVar to kVar
+
         model.pInterVarCost = pyo.Param(model.thermalGenerators, initialize=cs.dPower_ThermalGen['pInterVarCostEUR'], doc='Inter-variable cost of thermal generator g')
         model.pStartupCost = pyo.Param(model.thermalGenerators, initialize=cs.dPower_ThermalGen['pStartupCostEUR'], doc='Startup cost of thermal generator g')
         model.pMinUpTime = pyo.Param(model.thermalGenerators, initialize=cs.dPower_ThermalGen['MinUpTime'], doc='Minimum up time of thermal generator g')
@@ -258,14 +188,22 @@
         LEGO.addToParameter(model, "pMinProd", cs.dPower_RoR['MinProd'])
         LEGO.addToParameter(model, "pExisUnits", cs.dPower_RoR['ExisUnits'])
 
+        # Reactive ROR power limits for SOCP formulation
+        LEGO.addToParameter(model, 'pMaxGenQ',1e-3 * cs.dPower_RoR['Qmax'].fillna(0))  # Convert from MVar to kVar
+        LEGO.addToParameter(model,'pMinGenQ', 1e-3 * cs.dPower_RoR['Qmin'].fillna(0)) # Convert from MVar to kVar
+
     if cs.dPower_Parameters["pEnableVRES"]:
-        LEGO.addToParameter(model, "pOMVarCost", cs.dPower_VRES['OMVarCost'])
-        LEGO.addToParameter(model, "pEnabInv", cs.dPower_VRES['EnableInvest'])
-        LEGO.addToParameter(model, "pMaxInvest", cs.dPower_VRES['MaxInvest'])
-        LEGO.addToParameter(model, "pInvestCost", cs.dPower_VRES['InvestCostEUR'])
-        LEGO.addToParameter(model, "pMaxProd", cs.dPower_VRES['MaxProd'])
-        LEGO.addToParameter(model, "pMinProd", cs.dPower_VRES['MinProd'])
-        LEGO.addToParameter(model, "pExisUnits", cs.dPower_VRES['ExisUnits'])
+        LEGO.addToParameter(model,"pOMVarCost", cs.dPower_VRES['OMVarCost'])
+        LEGO.addToParameter(model,"pEnabInv", cs.dPower_VRES['EnableInvest'])
+        LEGO.addToParameter(model,"pMaxInvest", cs.dPower_VRES['MaxInvest'])
+        LEGO.addToParameter(model,"pInvestCost", cs.dPower_VRES['InvestCostEUR'])
+        LEGO.addToParameter(model,"pMaxProd", cs.dPower_VRES['MaxProd'])
+        LEGO.addToParameter(model,"pMinProd", cs.dPower_VRES['MinProd'])
+        LEGO.addToParameter(model,"pExisUnits", cs.dPower_VRES['ExisUnits'])
+
+        # Reactive VRES power limits for SOCP formulation
+        LEGO.addToParameter(model,'pMaxGenQ', 1e-3 * cs.dPower_VRES['Qmax'].fillna(0))  # Convert from MVar to kVar
+        LEGO.addToParameter(model,'pMinGenQ', 1e-3 * cs.dPower_VRES['Qmin'].fillna(0))  # Convert from MVar to kVar
 
     model.pXline = pyo.Param(model.la, initialize=cs.dPower_Network['pXline'], doc='Reactance of line la')
     model.pAngle = pyo.Param(model.la, initialize=cs.dPower_Network['pAngle'] * np.pi / 180, doc='Transformer angle shift')
@@ -275,27 +213,25 @@
     model.pSBase = pyo.Param(initialize=cs.dPower_Parameters['pSBase'], doc='Base power')
     model.pBigM_Flow = pyo.Param(initialize=1e3, doc="Big M for power flow")
     model.pENSCost = pyo.Param(initialize=cs.dPower_Parameters['pENSCost'], doc='Cost used for Power Not Served (PNS) and Excess Power Served (EPS)')
-
     model.pWeight_rp = pyo.Param(model.rp, initialize=cs.dPower_WeightsRP["pWeight_rp"], doc='Weight of representative period rp')
     model.pWeight_k = pyo.Param(model.k, initialize=cs.dPower_WeightsK["pWeight_k"], doc='Weight of time step k')
->>>>>>> bb1583fd
 
 
     # SOCP Parameters
-    lego.model.pBusG = pyo.Param(lego.model.i, initialize=lego.cs.dPower_BusInfo['pBusG'], doc='Conductance of bus i')
-    lego.model.pBusB = pyo.Param(lego.model.i, initialize=lego.cs.dPower_BusInfo['pBusG'], doc='Susceptance of bus i')
-    lego.model.pBus_pf = pyo.Param(lego.model.i, initialize=lego.cs.dPower_BusInfo['pBus_pf'], doc='PowerFactor of bus i')
-    lego.model.pRline = pyo.Param(lego.model.la, initialize=lego.cs.dPower_Network['pRline'], doc='Resistance of line la')
-    lego.model.pBcline = pyo.Param(lego.model.la, initialize=lego.cs.dPower_Network['pBcline'], doc='Susceptance of line la')
-    lego.model.pQmax = pyo.Param(lego.model.la, initialize=lambda model, i, j, c: model.pPmax[i, j, c], doc='Maximum reactive power flow on line la') # It is asumed that Qmax is ident to Pmax
-    lego.model.pBigM_SOCP = pyo.Param(initialize=1e3, doc="Big M for SOCP")
-    lego.model.pMaxAngleDiff = pyo.Param(initialize=lego.cs.dPower_Parameters["pMaxAngleDiff"] * np.pi / 180, doc='Maximum angle difference between two buses for the SOCP formulation')
-    lego.model.pBusMaxV = pyo.Param(lego.model.i, initialize=lego.cs.dPower_BusInfo['pBusMaxV'], doc='Maximum voltage at bus i')
-    lego.model.pBusMinV = pyo.Param(lego.model.i, initialize=lambda model, i: max(lego.cs.dPower_BusInfo['pBusMinV'][i], 0.1), doc='Minimum voltage at bus i (with a lower bound of 0.1)')
-    lego.model.pGline = pyo.Param(lego.model.la,initialize=lambda model, i, j, c: model.pRline[i, j, c] / ((model.pRline[i, j, c]**2 + model.pXline[i, j, c]**2) if model.pRline[i, j, c] > 1e-6 else 1e-6),doc='Conductance of line la with lower bound')
-    lego.model.pBline = pyo.Param(lego.model.la,initialize=lambda model, i, j, c: - model.pXline[i, j, c] / ((model.pRline[i, j, c]**2 + model.pXline[i, j, c]**2) if model.pRline[i, j, c] > 1e-6 else 1e-6),doc='Susceptance of line la with lower bound')
-    lego.model.pRatioDemQP = pyo.Param(lego.model.i, initialize=lambda model,i: pyo.tan(pyo.acos(model.pBus_pf[i])))
-    lego.model.pDemandQ = pyo.Param(lego.model.rp, lego.model.k, lego.model.i, initialize=lambda model, rp, k, i: model.pDemandP[rp, k, i] * model.pRatioDemQP[i], doc='Reactive demand at bus i in representative period rp and timestep k')
+    model.pBusG = pyo.Param(model.i, initialize=cs.dPower_BusInfo['pBusG'], doc='Conductance of bus i')
+    model.pBusB = pyo.Param(model.i, initialize=cs.dPower_BusInfo['pBusG'], doc='Susceptance of bus i')
+    model.pBus_pf = pyo.Param(model.i, initialize=cs.dPower_BusInfo['pBus_pf'], doc='PowerFactor of bus i')
+    model.pRline = pyo.Param(model.la, initialize=cs.dPower_Network['pRline'], doc='Resistance of line la')
+    model.pBcline = pyo.Param(model.la, initialize=cs.dPower_Network['pBcline'], doc='Susceptance of line la')
+    model.pQmax = pyo.Param(model.la, initialize=lambda model, i, j, c: model.pPmax[i, j, c], doc='Maximum reactive power flow on line la') # It is asumed that Qmax is ident to Pmax
+    model.pBigM_SOCP = pyo.Param(initialize=1e3, doc="Big M for SOCP")
+    model.pMaxAngleDiff = pyo.Param(initialize=cs.dPower_Parameters["pMaxAngleDiff"] * np.pi / 180, doc='Maximum angle difference between two buses for the SOCP formulation')
+    model.pBusMaxV = pyo.Param(model.i, initialize=cs.dPower_BusInfo['pBusMaxV'], doc='Maximum voltage at bus i')
+    model.pBusMinV = pyo.Param(model.i, initialize=lambda model, i: max(cs.dPower_BusInfo['pBusMinV'][i], 0.1), doc='Minimum voltage at bus i (with a lower bound of 0.1)')
+    model.pGline = pyo.Param(model.la,initialize=lambda model, i, j, c: model.pRline[i, j, c] / ((model.pRline[i, j, c]**2 + model.pXline[i, j, c]**2) if model.pRline[i, j, c] > 1e-6 else 1e-6),doc='Conductance of line la with lower bound')
+    model.pBline = pyo.Param(model.la,initialize=lambda model, i, j, c: - model.pXline[i, j, c] / ((model.pRline[i, j, c]**2 + model.pXline[i, j, c]**2) if model.pRline[i, j, c] > 1e-6 else 1e-6),doc='Susceptance of line la with lower bound')
+    model.pRatioDemQP = pyo.Param(model.i, initialize=lambda model,i: pyo.tan(pyo.acos(model.pBus_pf[i])))
+    model.pDemandQ = pyo.Param(model.rp, model.k, model.i, initialize=lambda model, rp, k, i: model.pDemandP[rp, k, i] * model.pRatioDemQP[i], doc='Reactive demand at bus i in representative period rp and timestep k')
 
 
     # Variables
@@ -310,102 +246,91 @@
             model.vAngle[:, :, i, j, c].setub(model.pAngle[i, j, c])
             model.vAngle[:, :, i, j, c].setlb(-model.pAngle[i, j, c])
 
-<<<<<<< HEAD
-    if lego.cs.dPower_Parameters["pEnableSOCP"]:   
-        lego.model.vLineInvest = pyo.Var(lego.model.la, doc='Transmission line investment', domain=pyo.Binary)
-        for i, j, c in lego.model.le:
-            lego.model.vLineInvest[i, j, c].fix(0)  # Set existing lines to not investable
+    if cs.dPower_Parameters["pEnableSOCP"]:
+        model.vLineInvest = pyo.Var(model.la, doc='Transmission line investment', domain=pyo.Binary)
+        for i, j, c in model.le:
+            model.vLineInvest[i, j, c].fix(0)  # Set existing lines to not investable
     else:
-        lego.model.vLineInvest = pyo.Var(lego.model.la, doc='Transmission line investment', domain=pyo.Binary)
-        for i, j, c in lego.model.le:
-            lego.model.vLineInvest[i, j, c].fix(0)  # Set existing lines to not investable
-=======
-    model.vLineInvest = pyo.Var(model.la, doc='Transmission line investment', domain=pyo.Binary)
+        model.vLineInvest = pyo.Var(model.la, doc='Transmission line investment', domain=pyo.Binary)
+        for i, j, c in model.le:
+            model.vLineInvest[i, j, c].fix(0)  # Set existing lines to not investable
     first_stage_variables += [model.vLineInvest]
-    for i, j, c in model.le:
-        model.vLineInvest[i, j, c].fix(0)  # Set existing lines to not investable
->>>>>>> bb1583fd
 
     model.vGenInvest = pyo.Var(model.g, doc="Integer generation investment", bounds=lambda model, g: (0, model.pMaxInvest[g] * model.pEnabInv[g]))
     first_stage_variables += [model.vGenInvest]
 
     # SOCP Variables
-    if lego.cs.dPower_Parameters["pEnableSOCP"]:
-        lego.model.vSOCP_cii = pyo.Var(lego.model.rp, lego.model.k, lego.model.i, domain=pyo.Reals)
-        for rp in lego.model.rp:
-            for k in lego.model.k:
-                for i in lego.model.i:
-                    lego.model.vSOCP_cii[rp, k, i].setub(round(lego.model.pBusMaxV[i] ** 2,4))  # Set upper bound for cii
-                    lego.model.vSOCP_cii[rp, k, i].setlb(round(lego.model.pBusMinV[i] ** 2,4))
-
-
-        lego.model.vSOCP_cij = pyo.Var(lego.model.rp, lego.model.k, lego.model.la_no_c, domain=pyo.Reals, bounds=(0,None))  # cij = (vi^real* vj^real) + vi^imag*vj^imag), Lower bounds for vSOCP_cij need to always be at least 0
-        for (i, j, c) in lego.model.le:
-            for rp in lego.model.rp:
-                for k in lego.model.k:
-                    if (rp, k, i, j) in lego.model.vSOCP_cij:
-                        lego.model.vSOCP_cij[rp, k, i, j].setub(round(lego.model.pBusMaxV[i] ** 2,4))
-                        lego.model.vSOCP_cij[rp, k, i, j].setlb(round(max(lego.model.pBusMinV[i] ** 2, 0.1),4))
-
-        lego.model.vSOCP_sij = pyo.Var(lego.model.rp, lego.model.k, lego.model.la_no_c, domain=pyo.Reals)  # sij = (vi^real* vj^imag) - vi^re*vj^imag))
-        for (i, j, c) in lego.model.le:
-            for rp in lego.model.rp:
-                for k in lego.model.k:
-                    if (rp, k, i, j) in lego.model.vSOCP_sij:
-                        lego.model.vSOCP_sij[rp, k, i, j].setub(round(lego.model.pBusMaxV[i] ** 2,4))
-                        lego.model.vSOCP_sij[rp, k, i, j].setlb(round(-lego.model.pBusMaxV[i] ** 2,4))
-
-
-        lego.model.vLineQ = pyo.Var(lego.model.rp, lego.model.k, lego.model.la_full, domain=pyo.Reals) # Reactive power flow from bus i to j
-        for (i, j, c) in lego.model.le:
-            for rp in lego.model.rp:
-                for k in lego.model.k:
-                    lego.model.vLineQ[rp, k, i, j, c].setlb(-lego.model.pQmax[i, j, c])
-                    lego.model.vLineQ[rp, k, i, j, c].setub(lego.model.pQmax[i, j, c])
+    if cs.dPower_Parameters["pEnableSOCP"]:
+        model.vSOCP_cii = pyo.Var(model.rp, model.k, model.i, domain=pyo.Reals)
+        for rp in model.rp:
+            for k in model.k:
+                for i in model.i:
+                    model.vSOCP_cii[rp, k, i].setub(round(model.pBusMaxV[i] ** 2,4))  # Set upper bound for cii
+                    model.vSOCP_cii[rp, k, i].setlb(round(model.pBusMinV[i] ** 2,4))
+
+
+        model.vSOCP_cij = pyo.Var(model.rp, model.k, model.la_no_c, domain=pyo.Reals, bounds=(0,None))  # cij = (vi^real* vj^real) + vi^imag*vj^imag), Lower bounds for vSOCP_cij need to always be at least 0
+        for (i, j, c) in model.le:
+            for rp in model.rp:
+                for k in model.k:
+                    if (rp, k, i, j) in model.vSOCP_cij:
+                        model.vSOCP_cij[rp, k, i, j].setub(round(model.pBusMaxV[i] ** 2,4))
+                        model.vSOCP_cij[rp, k, i, j].setlb(round(max(model.pBusMinV[i] ** 2, 0.1),4))
+
+        model.vSOCP_sij = pyo.Var(model.rp, model.k, model.la_no_c, domain=pyo.Reals)  # sij = (vi^real* vj^imag) - vi^re*vj^imag))
+        for (i, j, c) in model.le:
+            for rp in model.rp:
+                for k in model.k:
+                    if (rp, k, i, j) in model.vSOCP_sij:
+                        model.vSOCP_sij[rp, k, i, j].setub(round(model.pBusMaxV[i] ** 2,4))
+                        model.vSOCP_sij[rp, k, i, j].setlb(round(-model.pBusMaxV[i] ** 2,4))
+
+
+        model.vLineQ = pyo.Var(model.rp, model.k, model.la_full, domain=pyo.Reals) # Reactive power flow from bus i to j
+        for (i, j, c) in model.le:
+            for rp in model.rp:
+                for k in model.k:
+                    model.vLineQ[rp, k, i, j, c].setlb(-model.pQmax[i, j, c])
+                    model.vLineQ[rp, k, i, j, c].setub(model.pQmax[i, j, c])
 
         # Set bounds for reversed direction (la_reverse)
-        for (j, i, c) in lego.model.le_reverse:
-                for rp in lego.model.rp:
-                    for k in lego.model.k:
-                        lego.model.vLineQ[rp, k, j, i, c].setlb(-lego.model.pQmax[i, j, c])
-                        lego.model.vLineQ[rp, k, j, i, c].setub(lego.model.pQmax[i, j, c])
-
-        lego.model.vSOCP_IndicConnecNodes = pyo.Var({(i, j) for (i, j, c) in lego.model.lc},domain=pyo.Binary)
-
-        lego.model.vGenQ = pyo.Var(lego.model.rp, lego.model.k, lego.model.g, doc='Reactive power output of generator g', domain=pyo.Reals)
-
-
-        if lego.cs.dPower_Parameters["pEnableThermalGen"]:
-            for g in lego.model.thermalGenerators:
-                for rp in lego.model.rp:
-                    for k in lego.model.k:
-                        lego.model.vGenQ[rp, k, g].setlb(lego.model.pMinGenQ[g])
-                        lego.model.vGenQ[rp, k, g].setub(lego.model.pMaxGenQ[g])
-
-        if lego.cs.dPower_Parameters["pEnableRoR"]:
-            for g in lego.model.rorGenerators:
-                for rp in lego.model.rp:
-                    for k in lego.model.k:
-                        lego.model.vGenQ[rp, k, g].setlb(lego.model.pMinGenQ[g])
-                        lego.model.vGenQ[rp, k, g].setub(lego.model.pMaxGenQ[g])
-
-        if lego.cs.dPower_Parameters["pEnableVRES"]:
-            for g in lego.model.vresGenerators:
-                for rp in lego.model.rp:
-                    for k in lego.model.k:
-                        lego.model.vGenQ[rp, k, g].setlb(lego.model.pMinGenQ[g])
-                        lego.model.vGenQ[rp, k, g].setub(lego.model.pMaxGenQ[g])
+        for (j, i, c) in model.le_reverse:
+                for rp in model.rp:
+                    for k in model.k:
+                        model.vLineQ[rp, k, j, i, c].setlb(-model.pQmax[i, j, c])
+                        model.vLineQ[rp, k, j, i, c].setub(model.pQmax[i, j, c])
+
+        model.vSOCP_IndicConnecNodes = pyo.Var({(i, j) for (i, j, c) in model.lc},domain=pyo.Binary)
+
+        model.vGenQ = pyo.Var(model.rp, model.k, model.g, doc='Reactive power output of generator g', domain=pyo.Reals)
+
+
+        if cs.dPower_Parameters["pEnableThermalGen"]:
+            for g in model.thermalGenerators:
+                for rp in model.rp:
+                    for k in model.k:
+                        model.vGenQ[rp, k, g].setlb(model.pMinGenQ[g])
+                        model.vGenQ[rp, k, g].setub(model.pMaxGenQ[g])
+
+        if cs.dPower_Parameters["pEnableRoR"]:
+            for g in model.rorGenerators:
+                for rp in model.rp:
+                    for k in model.k:
+                        model.vGenQ[rp, k, g].setlb(model.pMinGenQ[g])
+                        model.vGenQ[rp, k, g].setub(model.pMaxGenQ[g])
+
+        if cs.dPower_Parameters["pEnableVRES"]:
+            for g in model.vresGenerators:
+                for rp in model.rp:
+                    for k in model.k:
+                        model.vGenQ[rp, k, g].setlb(model.pMinGenQ[g])
+                        model.vGenQ[rp, k, g].setub(model.pMaxGenQ[g])
 
     # For each DC-OPF "island", set node with highest demand as slack node
     dDCOPFIslands = pd.DataFrame(index=cs.dPower_BusInfo.index, columns=[cs.dPower_BusInfo.index], data=False)
 
-<<<<<<< HEAD
-    for index, entry in lego.cs.dPower_Network.iterrows():
-        if lego.cs.dPower_Network.loc[(index[0], index[1], index[2])]["pTecRepr"] == "DC-OPF" or "SOCP":
-=======
     for index, entry in cs.dPower_Network.iterrows():
-        if cs.dPower_Network.loc[(index[0], index[1], index[2])]["pTecRepr"] == "DC-OPF":
->>>>>>> bb1583fd
+        if cs.dPower_Network.loc[(index[0], index[1], index[2])]["pTecRepr"] == "DC-OPF" or "SOCP":
             dDCOPFIslands.loc[index[0], index[1]] = True
             dDCOPFIslands.loc[index[1], index[0]] = True
     completed_buses = set()  # Set of buses that have been looked at already
@@ -414,41 +339,26 @@
     for index, entry in dDCOPFIslands.iterrows():
         if index in completed_buses or entry[entry == True].empty:
             continue
-<<<<<<< HEAD
-        connected_buses = lego.cs.get_connected_buses(dDCOPFIslands, str(index))
-=======
-
         connected_buses = cs.get_connected_buses(dDCOPFIslands, str(index))
-
->>>>>>> bb1583fd
         for bus in connected_buses:
             completed_buses.add(bus)
         completed_buses.add(index)
 
         # Set slack node
-<<<<<<< HEAD
-        slack_node = lego.cs.dPower_Demand.loc[:, :, connected_buses].groupby('i').sum().idxmax().values[0]
-        slack_node = lego.cs.dPower_Parameters["is"]  # TODO: Switch this again to be calculated (fixed to 'is' for compatibility)
-        if lego.cs.dPower_Parameters["pEnableSOCP"]:
+        slack_node = cs.dPower_Demand.loc[:, :, connected_buses].groupby('i').sum().idxmax().values[0]
+        slack_node = cs.dPower_Parameters["is"]  # TODO: Switch this again to be calculated (fixed to 'is' for compatibility)
+        if cs.dPower_Parameters["pEnableSOCP"]:
             if i == 0: print("Setting slack nodes for SOCP zones:")
             i += 1
-            lego.model.vSOCP_cii[:, :, slack_node].fix(pyo.sqrt(lego.cs.dPower_Parameters['pSlackVoltage']))
+            model.vSOCP_cii[:, :, slack_node].fix(pyo.sqrt(cs.dPower_Parameters['pSlackVoltage']))
             print(f"SOCP {i:>2} - Slack node: {slack_node}")
-            print("Fixed voltage magnitude at slack node:", pyo.value(pyo.sqrt(lego.cs.dPower_Parameters['pSlackVoltage'])))
-            lego.model.vTheta[:, :, slack_node].fix(0)
+            print("Fixed voltage magnitude at slack node:", pyo.value(pyo.sqrt(cs.dPower_Parameters['pSlackVoltage'])))
+            model.vTheta[:, :, slack_node].fix(0)
         else:
             if i == 0: print("Setting slack nodes for DC-OPF zones:")
             print(f"DC-OPF Zone {i:>2} - Slack node: {slack_node}")
             i += 1
-            lego.model.vTheta[:, :, slack_node].fix(0)
-=======
-        slack_node = cs.dPower_Demand.loc[:, :, connected_buses].groupby('i').sum().idxmax().values[0]
-        slack_node = cs.dPower_Parameters["is"]  # TODO: Switch this again to be calculated (fixed to 'is' for compatibility)
-        if i == 0: print("Setting slack nodes for DC-OPF zones:")
-        print(f"DC-OPF Zone {i:>2} - Slack node: {slack_node}")
-        i += 1
-        model.vTheta[:, :, slack_node].fix(0)
->>>>>>> bb1583fd
+            model.vTheta[:, :, slack_node].fix(0)
 
     model.vPNS = pyo.Var(model.rp, model.k, model.i, doc='Slack variable power not served', bounds=lambda model, rp, k, i: (0, model.pDemandP[rp, k, i]))
     second_stage_variables += [model.vPNS]
@@ -463,28 +373,6 @@
         else:
             return pyo.Binary
 
-<<<<<<< HEAD
-    lego.model.vGenP = pyo.Var(lego.model.rp, lego.model.k, lego.model.g, doc='Power output of generator g', bounds=lambda model, rp, k, g: (0, lego.model.pMaxProd[g] * (lego.model.pExisUnits[g] + lego.model.pMaxInvest[g] * lego.model.pEnabInv[g])))
-
-    if lego.cs.dPower_Parameters["pEnableThermalGen"]:
-        lego.model.vCommit = pyo.Var(lego.model.rp, lego.model.k, lego.model.thermalGenerators, doc='Unit commitment of generator g', domain=lambda model, rp, k, t: vUC_domain(model, k, max(model.pMinUpTime[t], model.pMinDownTime[t])) if lego.cs.dPower_Parameters["pReprPeriodEdgeHandlingUnitCommitment"] == "markov" else pyo.Binary)
-        lego.model.vStartup = pyo.Var(lego.model.rp, lego.model.k, lego.model.thermalGenerators, doc='Start-up of thermal generator g', domain=lambda model, rp, k, t: vUC_domain(model, k, model.pMinDownTime[t]) if lego.cs.dPower_Parameters["pReprPeriodEdgeHandlingUnitCommitment"] == "markov" else pyo.Binary)
-        lego.model.vShutdown = pyo.Var(lego.model.rp, lego.model.k, lego.model.thermalGenerators, doc='Shut-down of thermal generator g', domain=lambda model, rp, k, t: vUC_domain(model, k, model.pMinUpTime[t]) if lego.cs.dPower_Parameters["pReprPeriodEdgeHandlingUnitCommitment"] == "markov" else pyo.Binary)
-        lego.model.vGenP1 = pyo.Var(lego.model.rp, lego.model.k, lego.model.thermalGenerators, doc='Power output of generator g above minimum production', bounds=lambda model, rp, k, g: (0, (lego.model.pMaxProd[g] - lego.model.pMinProd[g]) * (lego.model.pExisUnits[g] + lego.model.pMaxInvest[g] * lego.model.pEnabInv[g])))
-
-    if lego.cs.dPower_Parameters["pEnableRoR"]:
-        for g in lego.model.rorGenerators:
-            for rp in lego.model.rp:
-                for k in lego.model.k:
-                    lego.model.vGenP[rp, k, g].setub(min(lego.model.pMaxProd[g], lego.cs.dPower_Inflows.loc[rp, g, k]['Inflow']))  # TODO: Check and adapt for storage
-
-    if lego.cs.dPower_Parameters["pEnableVRES"]:
-        for g in lego.model.vresGenerators:
-            for rp in lego.model.rp:
-                for k in lego.model.k:
-                    lego.model.vGenP[rp, k, g].setub((lego.model.pMaxProd[g] * (lego.model.pExisUnits[g] + (lego.model.pMaxInvest[g] * lego.model.pEnabInv[g])) * lego.cs.dPower_VRESProfiles.loc[rp, k, g]['Capacity']))
-
-=======
     model.vGenP = pyo.Var(model.rp, model.k, model.g, doc='Power output of generator g', bounds=lambda model, rp, k, g: (0, model.pMaxProd[g] * (model.pExisUnits[g] + model.pMaxInvest[g] * model.pEnabInv[g])))
     second_stage_variables += [model.vGenP]
 
@@ -511,56 +399,36 @@
                     model.vGenP[rp, k, g].setub((model.pMaxProd[g] * (model.pExisUnits[g] + (model.pMaxInvest[g] * model.pEnabInv[g])) * cs.dPower_VRESProfiles.loc[rp, k, g]['value']))
 
     model.vLineP = pyo.Var(model.rp, model.k, model.la, doc='Power flow from bus i to j', bounds=(None, None))
-    second_stage_variables += [model.vLineP]
-    for (i, j, c) in model.la:
-        match cs.dPower_Network.loc[i, j, c]["pTecRepr"]:
-            case "DC-OPF" | "TP":
-                model.vLineP[:, :, (i, j), c].setlb(-model.pPmax[i, j, c])
-                model.vLineP[:, :, (i, j), c].setub(model.pPmax[i, j, c])
-            case "SN":
-                assert False  # "SN" line found, although all "Single Node" buses should be merged
-            case _:
-                raise ValueError(f"Technical representation '{cs.dPower_Network.loc[i, j]["pTecRepr"]}' "
-                                 f"for line ({i}, {j}) not recognized - please check input file 'Power_Network.xlsx'!")
->>>>>>> bb1583fd
-
-    # NOTE: Return both first and second stage variables as a safety measure - only the first_stage_variables will actually be returned (rest will be removed by the decorator)
-    return first_stage_variables, second_stage_variables
-
-
-<<<<<<< HEAD
-    if lego.cs.dPower_Parameters["pEnableSOCP"]: #Bound sonly apply in forward direction for existing and candidate lines
-            lego.model.vLineP = pyo.Var(lego.model.rp, lego.model.k, lego.model.la_full, doc='Power flow from bus i to j', bounds=(None, None))
-            for (i, j, c) in lego.model.la:
-                for rp in lego.model.rp:
-                    for k in lego.model.k:
-                        lego.model.vLineP[rp, k, i, j, c].setlb(-lego.model.pPmax[i, j, c])
-                        lego.model.vLineP[rp, k, i, j, c].setub(lego.model.pPmax[i, j, c])
-
-
+    if cs.dPower_Parameters["pEnableSOCP"]: #Bound sonly apply in forward direction for existing and candidate lines
+            model.vLineP = pyo.Var(model.rp, model.k, model.la_full, doc='Power flow from bus i to j', bounds=(None, None))
+            for (i, j, c) in model.la:
+                for rp in model.rp:
+                    for k in model.k:
+                        model.vLineP[rp, k, i, j, c].setlb(-model.pPmax[i, j, c])
+                        model.vLineP[rp, k, i, j, c].setub(model.pPmax[i, j, c])
     else:
-        lego.model.vLineP = pyo.Var(lego.model.rp, lego.model.k, lego.model.la, doc='Power flow from bus i to j', bounds=(None, None))
-        for (i, j, c) in lego.model.la:
-            match lego.cs.dPower_Network.loc[i, j, c]["pTecRepr"]:
+        model.vLineP = pyo.Var(model.rp, model.k, model.la, doc='Power flow from bus i to j', bounds=(None, None))
+        for (i, j, c) in model.la:
+            match cs.dPower_Network.loc[i, j, c]["pTecRepr"]:
                 case "DC-OPF" | "TP":
-                    lego.model.vLineP[:, :, (i, j), c].setlb(-lego.model.pPmax[i, j, c])
-                    lego.model.vLineP[:, :, (i, j), c].setub(lego.model.pPmax[i, j, c])
+                    model.vLineP[:, :, (i, j), c].setlb(-model.pPmax[i, j, c])
+                    model.vLineP[:, :, (i, j), c].setub(model.pPmax[i, j, c])
                 case "SN":
                     assert False  # "SN" line found, although all "Single Node" buses should be merged
                 case _:
-                    raise ValueError(f"Technical representation '{lego.cs.dPower_Network.loc[i, j]["pTecRepr"]}' "
+                    raise ValueError(f"Technical representation '{cs.dPower_Network.loc[i, j]["pTecRepr"]}' "
                                         f"for line ({i}, {j}) not recognized - please check input file 'Power_Network.xlsx'!")
-
-@LEGOUtilities.checkExecutionLog([add_element_definitions_and_bounds])
-def add_constraints(lego: LEGO):
+    second_stage_variables += [model.vLineP]
+
+    # NOTE: Return both first and second stage variables as a safety measure - only the first_stage_variables will actually be returned (rest will be removed by the decorator)
+    return first_stage_variables, second_stage_variables
+
+
+@LEGOUtilities.safetyCheck_addConstraints([add_element_definitions_and_bounds])
+def add_constraints(model: pyo.ConcreteModel, cs:CaseStudy):
     # Power balance for nodes DC ann SOCP
-=======
-@LEGOUtilities.safetyCheck_addConstraints([add_element_definitions_and_bounds])
-def add_constraints(model: pyo.ConcreteModel, cs: CaseStudy):
-    # Power balance for nodes
->>>>>>> bb1583fd
     def eDC_BalanceP_rule(model, rp, k, i):
-        if lego.cs.dPower_Parameters["pEnableSOCP"]:
+        if cs.dPower_Parameters["pEnableSOCP"]:
             return (
                     sum(model.vGenP[rp, k, g] for g in model.g if (g, i) in model.gi)  # Gen at bus i
                     - sum(model.vLineP[rp, k, i, j, c] for (i2, j, c) in model.la_full if i2 == i)  # Only outflows from i
@@ -577,14 +445,9 @@
                     model.vPNS[rp, k, i] -  # Slack variable for demand not served
                     model.vEPS[rp, k, i])  # Slack variable for overproduction
 
-<<<<<<< HEAD
-    lego.model.eDC_BalanceP_expr = pyo.Expression(lego.model.rp, lego.model.k, lego.model.i, rule=eDC_BalanceP_rule)
-    lego.model.eDC_BalanceP = pyo.Constraint(lego.model.rp, lego.model.k, lego.model.i, doc='Power balance constraint for each bus', rule=lambda model, rp, k, i: lego.model.eDC_BalanceP_expr[rp, k, i] == 0)
-=======
     # Note: eDC_BalanceP_expr is defined as expression to enable later adding coefficients to the constraint (e.g., for import/export)
     model.eDC_BalanceP_expr = pyo.Expression(model.rp, model.k, model.i, rule=eDC_BalanceP_rule)
     model.eDC_BalanceP = pyo.Constraint(model.rp, model.k, model.i, doc='Power balance constraint for each bus', rule=lambda model, rp, k, i: model.eDC_BalanceP_expr[rp, k, i] == 0)
->>>>>>> bb1583fd
 
     # Note: eDC_BalanceP_expr is defined as expression to enable later adding coefficients to the constraint (e.g., for import/export)
 
@@ -606,13 +469,15 @@
             case "TP" | "SN" | "SOCP":
                 return pyo.Constraint.Skip
             case _:
-<<<<<<< HEAD
-                raise ValueError(f"Unsupported pTecRepr: {lego.cs.dPower_Network.loc[i, j, c]['pTecRepr']}")
-    if not lego.cs.dPower_Parameters["pEnableSOCP"]:
-        lego.model.eDC_ExiLinePij = pyo.Constraint(lego.model.rp, lego.model.k, lego.model.le, doc="Power flow existing lines (for DC-OPF)", rule=eDC_ExiLinePij_rule)
+                raise ValueError(f"Technical representation '{cs.dPower_Network.loc[i, j]["pTecRepr"]}' "
+                                 f"for line ({i}, {j}) not recognized - please check input file 'Power_Network.xlsx'!")
+    if not cs.dPower_Parameters["pEnableSOCP"]:
+        model.eDC_ExiLinePij = pyo.Constraint(model.rp, model.k, model.le, doc="Power flow existing lines (for DC-OPF)", rule=eDC_ExiLinePij_rule)
+
+    model.eDC_ExiLinePij = pyo.Constraint(model.rp, model.k, model.le, doc="Power flow existing lines (for DC-OPF)", rule=eDC_ExiLinePij_rule)
 
     def eDC_CanLinePij1_rule(model, rp, k, i, j, c):
-        match lego.cs.dPower_Network.loc[i, j, c]["pTecRepr"]:
+        match cs.dPower_Network.loc[i, j, c]["pTecRepr"]:
             case "DC-OPF":
                 return (
                     model.vLineP[rp, k, i, j, c] / (model.pBigM_Flow * model.pPmax[i, j, c]) >= 
@@ -623,12 +488,14 @@
             case "TP" | "SN" | "SOCP":
                 return pyo.Constraint.Skip
             case _:
-                raise ValueError(f"Unsupported pTecRepr: {lego.cs.dPower_Network.loc[i, j, c]['pTecRepr']}")
-    if not lego.cs.dPower_Parameters["pEnableSOCP"]:
-        lego.model.eDC_CanLinePij1 = pyo.Constraint(lego.model.rp, lego.model.k, lego.model.lc, doc="Power flow candidate lines (for DC-OPF)", rule=eDC_CanLinePij1_rule)
+                raise ValueError(f"Unsupported pTecRepr: {cs.dPower_Network.loc[i, j, c]['pTecRepr']}")
+    if not cs.dPower_Parameters["pEnableSOCP"]:
+        model.eDC_CanLinePij1 = pyo.Constraint(model.rp, model.k, model.lc, doc="Power flow candidate lines (for DC-OPF)", rule=eDC_CanLinePij1_rule)
+
+    model.eDC_CanLinePij1 = pyo.Constraint(model.rp, model.k, model.lc, doc="Power flow candidate lines (for DC-OPF)", rule=eDC_CanLinePij1_rule)
 
     def eDC_CanLinePij2_rule(model, rp, k, i, j, c):
-        match lego.cs.dPower_Network.loc[i, j, c]["pTecRepr"]:
+        match cs.dPower_Network.loc[i, j, c]["pTecRepr"]:
             case "DC-OPF":
                 return (
                     model.vLineP[rp, k, i, j, c] / (model.pBigM_Flow * model.pPmax[i, j, c]) <= 
@@ -639,54 +506,37 @@
             case "TP" | "SN" | "SOCP":
                 return pyo.Constraint.Skip
             case _:
-                raise ValueError(f"Unsupported pTecRepr: {lego.cs.dPower_Network.loc[i, j, c]['pTecRepr']}")
-    if not lego.cs.dPower_Parameters["pEnableSOCP"]:
-        lego.model.eDC_CanLinePij2 = pyo.Constraint(lego.model.rp, lego.model.k, lego.model.lc, doc="Power flow candidate lines (for DC-OPF)", rule=eDC_CanLinePij2_rule)
+                raise ValueError(f"Unsupported pTecRepr: {cs.dPower_Network.loc[i, j, c]['pTecRepr']}")
+    if not cs.dPower_Parameters["pEnableSOCP"]:
+        model.eDC_CanLinePij2 = pyo.Constraint(model.rp, model.k, model.lc, doc="Power flow candidate lines (for DC-OPF)", rule=eDC_CanLinePij2_rule)
+
+    model.eDC_CanLinePij2 = pyo.Constraint(model.rp, model.k, model.lc, doc="Power flow candidate lines (for DC-OPF)", rule=eDC_CanLinePij2_rule)
 
     def eDC_LimCanLine1_rule(model, rp, k, i, j, c):
-        match lego.cs.dPower_Network.loc[i, j, c]["pTecRepr"]:
+        match cs.dPower_Network.loc[i, j, c]["pTecRepr"]:
             case "DC-OPF" | "TP" | "SN":
                 return model.vLineP[rp, k, i, j, c] / model.pPmax[i, j, c] + model.vLineInvest[i, j, c] >= 0
             case 'SOCP':
                 return pyo.Constraint.Skip
         return pyo.Constraint.Skip
-    if not lego.cs.dPower_Parameters["pEnableSOCP"]:
-        lego.model.eDC_LimCanLine1 = pyo.Constraint(lego.model.rp, lego.model.k, lego.model.lc, doc="Power flow limit standart direction for candidate lines (for DC-OPF)", rule=eDC_LimCanLine1_rule)
-=======
-                raise ValueError(f"Technical representation '{cs.dPower_Network.loc[i, j]["pTecRepr"]}' "
-                                 f"for line ({i}, {j}) not recognized - please check input file 'Power_Network.xlsx'!")
-
-    model.eDC_ExiLinePij = pyo.Constraint(model.rp, model.k, model.le, doc="Power flow existing lines (for DC-OPF)", rule=eDC_ExiLinePij_rule)
-
-    def eDC_CanLinePij1_rule(model, rp, k, i, j, c):
-        return model.vLineP[rp, k, i, j, c] / (model.pBigM_Flow * model.pPmax[i, j, c]) >= (model.vTheta[rp, k, i] - model.vTheta[rp, k, j] + model.vAngle[rp, k, i, j, c]) * model.pSBase / (model.pXline[i, j, c] * model.pRatio[i, j, c]) / (model.pBigM_Flow * model.pPmax[i, j, c]) - 1 + model.vLineInvest[i, j, c]
-
-    model.eDC_CanLinePij1 = pyo.Constraint(model.rp, model.k, model.lc, doc="Power flow candidate lines (for DC-OPF)", rule=eDC_CanLinePij1_rule)
-
-    def eDC_CanLinePij2_rule(model, rp, k, i, j, c):
-        return model.vLineP[rp, k, i, j, c] / (model.pBigM_Flow * model.pPmax[i, j, c]) <= (model.vTheta[rp, k, i] - model.vTheta[rp, k, j] + model.vAngle[rp, k, i, j, c]) * model.pSBase / (model.pXline[i, j, c] * model.pRatio[i, j, c]) / (model.pBigM_Flow * model.pPmax[i, j, c]) + 1 - model.vLineInvest[i, j, c]
-
-    model.eDC_CanLinePij2 = pyo.Constraint(model.rp, model.k, model.lc, doc="Power flow candidate lines (for DC-OPF)", rule=eDC_CanLinePij2_rule)
-
-    def eDC_LimCanLine1_rule(model, rp, k, i, j, c):
-        return model.vLineP[rp, k, i, j, c] / model.pPmax[i, j, c] + model.vLineInvest[i, j, c] >= 0
+    if not cs.dPower_Parameters["pEnableSOCP"]:
+        model.eDC_LimCanLine1 = pyo.Constraint(model.rp, model.k, model.lc, doc="Power flow limit standart direction for candidate lines (for DC-OPF)", rule=eDC_LimCanLine1_rule)
 
     model.eDC_LimCanLine1 = pyo.Constraint(model.rp, model.k, model.lc, doc="Power flow limit reverse direction for candidate lines (for DC-OPF)", rule=eDC_LimCanLine1_rule)
->>>>>>> bb1583fd
 
     def eDC_LimCanLine2_rule(model, rp, k, i, j, c):
-        match lego.cs.dPower_Network.loc[i, j, c]["pTecRepr"]:
+        match cs.dPower_Network.loc[i, j, c]["pTecRepr"]:
             case "DC-OPF" | "TP" | "SN":
                 return model.vLineP[rp, k, i, j, c] / model.pPmax[i, j, c] - model.vLineInvest[i, j, c] <= 0
             case 'SOCP':
                 return pyo.Constraint.Skip
         return pyo.Constraint.Skip
-    if not lego.cs.dPower_Parameters["pEnableSOCP"]:
-        lego.model.eDC_LimCanLine2 = pyo.Constraint(lego.model.rp, lego.model.k, lego.model.lc, doc="Power flow limit reverse direction for candidate lines (for DC-OPF)", rule=eDC_LimCanLine2_rule)
+    if not cs.dPower_Parameters["pEnableSOCP"]:
+        model.eDC_LimCanLine2 = pyo.Constraint(model.rp, model.k, model.lc, doc="Power flow limit reverse direction for candidate lines (for DC-OPF)", rule=eDC_LimCanLine2_rule)
     # Reactive power limits
 
     def eSOCP_QMaxOut_rule(model, rp, k, g): 
-        if lego.cs.dPower_Parameters["pEnableSOCP"]:
+        if cs.dPower_Parameters["pEnableSOCP"]:
             if model.pMaxGenQ[g] != 0:
                 return model.vGenQ[rp, k, g] / model.pMaxGenQ[g] <= model.vCommit[rp, k, g]
             else:
@@ -695,7 +545,7 @@
             return pyo.Constraint.Skip
 
     def eSOCP_QMinOut1_rule(model, rp, k, g): 
-        if lego.cs.dPower_Parameters["pEnableSOCP"]:
+        if cs.dPower_Parameters["pEnableSOCP"]:
             if model.pMinGenQ[g] >= 0:
                 return model.vGenQ[rp, k, g] / model.pMinGenQ[g] >= model.vCommit[rp, k, g]
             else:
@@ -704,7 +554,7 @@
             return pyo.Constraint.Skip
 
     def eSOCP_QMinOut2_rule(model, rp, k, g): 
-        if lego.cs.dPower_Parameters["pEnableSOCP"]:
+        if cs.dPower_Parameters["pEnableSOCP"]:
             if model.pMinGenQ[g] <= 0:
                 return  model.vGenQ[rp, k, g] / model.pMinGenQ[g] <= model.vCommit[rp, k, g]
             else:
@@ -715,23 +565,22 @@
     # FACTS (not yet Implemented)
     # TODO: Add FACTS as a set, add FACTS parameters to nodes i
     def eSOCP_QMaxFACTS_rule(model, rp, k, i):
-        if lego.cs.dPower_Parameters["pEnableSOCP"] == 99999:
+        if cs.dPower_Parameters["pEnableSOCP"] == 99999:
             return (model.vGenQ[rp, k, i]) <= model.pMaxGenQ[i] * (model.pExisUnits[i] + model.vGenInvest[i])
         else:
             return pyo.Constraint.Skip
 
     def eSOCP_QMinFACTS_rule(model, rp, k, i):
-        if lego.cs.dPower_Parameters["pEnableSOCP"] == 99999:
+        if cs.dPower_Parameters["pEnableSOCP"] == 99999:
             return (model.vGenQ[rp, k, i]) >= model.pMaxGenQ[i] * (model.pExisUnits[i] + model.vGenInvest[i])
         else:
             return pyo.Constraint.Skip
 
 
-<<<<<<< HEAD
     # Active and reactive power flow on existing lines SOCP
     # Active power flow on existing lines
     def eSOCP_ExiLinePij_rule(model, rp, k, i, j, c): #Fertig
-        if lego.cs.dPower_Parameters["pEnableSOCP"]:
+        if cs.dPower_Parameters["pEnableSOCP"]:
             return ( model.vLineP[rp, k, i, j, c] == model.pSBase * (
                 + model.pGline[i, j, c] * model.vSOCP_cii[rp, k, i] /  (model.pRatio[i, j, c]**2)
                 - (1/model.pRatio[i, j, c]) * (model.pGline[i, j, c] * pyo.cos(model.pAngle[i, j, c]) - model.pBline[i, j, c] * pyo.sin(model.pAngle[i, j, c])) * model.vSOCP_cij[rp, k, i, j]
@@ -742,7 +591,7 @@
 
 
     def eSOCP_ExiLinePji_rule(model, rp, k, i, j, c): #Fertig
-        if lego.cs.dPower_Parameters["pEnableSOCP"]:
+        if cs.dPower_Parameters["pEnableSOCP"]:
             return( model.vLineP[rp, k, j, i, c] == model.pSBase * (
                 + (model.pGline[i, j, c] * model.vSOCP_cii[rp, k, j])
                 - (1/model.pRatio[i, j, c]) * (model.pGline[i, j, c] * pyo.cos(model.pAngle[i, j, c]) + model.pBline[i, j, c] * pyo.sin(model.pAngle[i, j, c])) * model.vSOCP_cij[rp, k, i, j]
@@ -754,7 +603,7 @@
 
     # Reactive power flow on existing lines
     def eSOCP_ExiLineQij_rule(model, rp, k, i, j, c): 
-        if lego.cs.dPower_Parameters["pEnableSOCP"]:
+        if cs.dPower_Parameters["pEnableSOCP"]:
             return ( model.vLineQ[rp, k, i, j, c] == model.pSBase * (
                 - model.vSOCP_cii[rp, k, i] * (model.pBline[i, j, c] + model.pBcline[i, j, c]/2) / (model.pRatio[i, j, c]**2)
                 - (1/model.pRatio[i, j, c]) * (model.pGline[i ,j ,c] * pyo.cos(model.pAngle[i, j, c]) - model.pBline[i, j, c] * pyo.sin(model.pAngle[i, j, c])) * -model.vSOCP_sij[rp, k, i, j]
@@ -764,7 +613,7 @@
             return pyo.Constraint.Skip
 
     def eSOCP_ExiLineQji_rule(model, rp, k, i, j, c): # Fertig
-        if lego.cs.dPower_Parameters["pEnableSOCP"]:
+        if cs.dPower_Parameters["pEnableSOCP"]:
             return ( model.vLineQ[rp, k, j, i, c] == model.pSBase * (
                 - model.vSOCP_cii[rp, k, j] * (model.pBline[i, j, c] + model.pBcline[i, j, c]/2)
                 - (1/model.pRatio[i, j, c]) * (model.pGline[i, j, c] * pyo.cos(model.pAngle[i, j, c]) + model.pBline[i, j, c] * pyo.sin(model.pAngle[i, j, c])) * model.vSOCP_sij[rp, k, i, j]
@@ -781,7 +630,7 @@
     # Active power flow on candidate lines
 
     def eSOCP_CanLinePij1_rule(model, rp, k, i, j, c): #Fertig
-        if lego.cs.dPower_Parameters["pEnableSOCP"]:
+        if cs.dPower_Parameters["pEnableSOCP"]:
             return( model.vLineP[rp, k, i, j, c] >= model.pSBase * (
                 + model.pGline[i, j, c] * model.vSOCP_cii[rp, k, i] / (model.pRatio[i, j, c]**2)
                 - (1 / model.pRatio[i, j, c]) * (model.pGline[i, j, c] * pyo.cos(model.pAngle[i, j, c]) - model.pBline[i, j, c] * pyo.sin(model.pAngle[i, j, c])) * model.vSOCP_cij[rp, k, i, j]
@@ -793,7 +642,7 @@
 
 
     def eSOCP_CanLinePij2_rule(model, rp, k, i, j, c): # Fertig...
-        if lego.cs.dPower_Parameters["pEnableSOCP"]:
+        if cs.dPower_Parameters["pEnableSOCP"]:
             return( model.vLineP[rp, k, i, j, c] <= model.pSBase * (
                 + model.pGline[i, j, c] * model.vSOCP_cii[rp, k, i] / (model.pRatio[i, j, c]**2)
                 - (1 / model.pRatio[i, j, c]) * (model.pGline[i, j, c] * pyo.cos(model.pAngle[i, j, c]) - model.pBline[i, j, c] * pyo.sin(model.pAngle[i, j, c])) * model.vSOCP_cij[rp, k, i, j]
@@ -805,7 +654,7 @@
 
 
     def eSOCP_CanLinePji1_rule(model, rp, k, i, j, c): # Fertig
-        if lego.cs.dPower_Parameters["pEnableSOCP"]:
+        if cs.dPower_Parameters["pEnableSOCP"]:
             return( model.vLineP[rp, k, j, i, c] >= model.pSBase * (
                 + model.pGline[i, j, c] * model.vSOCP_cii[rp, k, j]
                 - (1 / model.pRatio[i, j, c]) * (model.pGline[i, j, c] * pyo.cos(model.pAngle[i, j, c]) + model.pBline[i, j, c] * pyo.sin(model.pAngle[i, j, c])) * model.vSOCP_cij[rp, k, i, j]
@@ -816,7 +665,7 @@
             return pyo.Constraint.Skip
 
     def eSOCP_CanLinePji2_rule(model, rp, k, i, j, c):
-        if lego.cs.dPower_Parameters["pEnableSOCP"]:
+        if cs.dPower_Parameters["pEnableSOCP"]:
             return (model.vLineP[rp, k, j, i, c] <= model.pSBase * (
                     + model.pGline[i, j, c] * model.vSOCP_cii[rp, k, j]
                     - (1 / model.pRatio[i, j, c]) * (model.pGline[i, j, c] * pyo.cos(model.pAngle[i, j, c]) + model.pBline[i, j, c] * pyo.sin(model.pAngle[i, j, c])) * model.vSOCP_cij[rp, k, i, j]
@@ -829,7 +678,7 @@
 
     # Reactive power flow on candidate lines
     def eSOCP_CanLineQij1_rule(model, rp, k, i, j, c): # Fertig
-        if lego.cs.dPower_Parameters["pEnableSOCP"]:
+        if cs.dPower_Parameters["pEnableSOCP"]:
             return ( model.vLineQ[rp, k, i, j, c] >= model.pSBase * (
                 - model.vSOCP_cii[rp, k, i] * (model.pBline[i, j, c] + model.pBcline[i, j, c]/2) / (model.pRatio[i, j, c]**2)
                 - (1/model.pRatio[i, j, c]) * (model.pGline[i ,j ,c] * pyo.cos(model.pAngle[i, j, c]) - model.pBline[i, j, c] * pyo.sin(model.pAngle[i, j, c])) * -model.vSOCP_sij[rp, k, i, j]
@@ -840,7 +689,7 @@
             return pyo.Constraint.Skip
 
     def eSOCP_CanLineQij2_rule(model, rp, k, i, j, c): # Fertig
-        if lego.cs.dPower_Parameters["pEnableSOCP"]:
+        if cs.dPower_Parameters["pEnableSOCP"]:
             return ( model.vLineQ[rp, k, i, j, c] <= model.pSBase * (
                 - model.vSOCP_cii[rp, k, i] * (model.pBline[i, j, c] + model.pBcline[i, j, c]/2) / (model.pRatio[i, j, c]**2)
                 - (1/model.pRatio[i, j, c]) * (model.pGline[i ,j ,c] * pyo.cos(model.pAngle[i, j, c]) - model.pBline[i, j, c] * pyo.sin(model.pAngle[i, j, c])) * -model.vSOCP_sij[rp, k, i, j]
@@ -852,7 +701,7 @@
 
 
     def eSOCP_CanLineQji1_rule(model, rp, k, i, j, c):
-        if lego.cs.dPower_Parameters["pEnableSOCP"]:
+        if cs.dPower_Parameters["pEnableSOCP"]:
             return ( model.vLineQ[rp, k, j, i, c] >= model.pSBase * (
                 - model.vSOCP_cii[rp, k, j] * (model.pBline[i, j, c] + model.pBcline[i, j, c]/2)
                 - (1/model.pRatio[i, j, c]) * (model.pGline[i, j, c] * pyo.cos(model.pAngle[i, j, c]) + model.pBline[i, j, c] * pyo.sin(model.pAngle[i, j, c])) * model.vSOCP_sij[rp, k, i, j]
@@ -863,7 +712,7 @@
             return pyo.Constraint.Skip
 
     def eSOCP_CanLineQji2_rule(model, rp, k, i, j, c):
-        if lego.cs.dPower_Parameters["pEnableSOCP"]:
+        if cs.dPower_Parameters["pEnableSOCP"]:
                 return ( model.vLineQ[rp, k, j, i, c] <= model.pSBase * (
                     - model.vSOCP_cii[rp, k, j] * (model.pBline[i, j, c] + model.pBcline[i, j, c]/2)
                     - (1/model.pRatio[i, j, c]) * (model.pGline[i, j, c] * pyo.cos(model.pAngle[i, j, c]) + model.pBline[i, j, c] * pyo.sin(model.pAngle[i, j, c])) * model.vSOCP_sij[rp, k, i, j]
@@ -878,7 +727,7 @@
     # Active power flow limits for candidate lines
 
     def eSOCP_LimCanLinePij1_rule(model, rp, k, i, j, c):
-        if lego.cs.dPower_Parameters["pEnableSOCP"]:
+        if cs.dPower_Parameters["pEnableSOCP"]:
             return model.vLineP[rp, k, i, j, c] / model.pPmax[i, j, c] >= - model.vLineInvest[i, j, c]
         else:
             return pyo.Constraint.Skip
@@ -886,42 +735,42 @@
 
 
     def eSOCP_LimCanLinePij2_rule(model, rp, k, i, j, c):
-        if lego.cs.dPower_Parameters["pEnableSOCP"]:
+        if cs.dPower_Parameters["pEnableSOCP"]:
                 return model.vLineP[rp, k, i, j, c] / model.pPmax[i, j, c] <=  model.vLineInvest[i, j, c]
         else:
             return pyo.Constraint.Skip
 
 
     def eSOCP_LimCanLinePji1_rule(model, rp, k, i, j, c):
-        if lego.cs.dPower_Parameters["pEnableSOCP"]:
+        if cs.dPower_Parameters["pEnableSOCP"]:
             return model.vLineP[rp, k, j, i, c] / model.pPmax[i, j, c] >= - model.vLineInvest[i, j, c]
         return pyo.Constraint.Skip
 
 
     def eSOCP_LimCanLinePji2_rule(model, rp, k, i, j, c):
-        if lego.cs.dPower_Parameters["pEnableSOCP"]:
+        if cs.dPower_Parameters["pEnableSOCP"]:
             return model.vLineP[rp, k, j, i, c] / model.pPmax[i, j, c] <=  model.vLineInvest[i, j, c]
         return pyo.Constraint.Skip
 
     #Reactive power flow limits for candidate lines
 
     def eSOCP_LimCanLineQij1_rule(model, rp, k, i, j, c):
-        if lego.cs.dPower_Parameters["pEnableSOCP"]:
+        if cs.dPower_Parameters["pEnableSOCP"]:
             return model.vLineQ[rp, k, i, j, c] / model.pQmax[i, j, c] >=  - model.vLineInvest[i, j, c]
         return pyo.Constraint.Skip
 
     def eSOCP_LimCanLineQij2_rule(model, rp, k, i, j, c):
-        if lego.cs.dPower_Parameters["pEnableSOCP"]:
+        if cs.dPower_Parameters["pEnableSOCP"]:
                 return model.vLineQ[rp, k, i, j, c] / model.pQmax[i, j, c] <=  model.vLineInvest[i, j, c]
         return pyo.Constraint.Skip
 
     def eSOCP_LimCanLineQji1_rule(model, rp, k, i, j, c):
-        if lego.cs.dPower_Parameters["pEnableSOCP"]:
+        if cs.dPower_Parameters["pEnableSOCP"]:
                 return model.vLineQ[rp, k, j, i, c] / model.pQmax[i, j, c] >= - model.vLineInvest[i, j, c]
         return pyo.Constraint.Skip
 
     def eSOCP_LimCanLineQji2_rule(model, rp, k, i, j, c):
-        if lego.cs.dPower_Parameters["pEnableSOCP"]:
+        if cs.dPower_Parameters["pEnableSOCP"]:
             return model.vLineQ[rp, k, j, i, c] / model.pQmax[i, j, c] <=  model.vLineInvest[i, j, c]
         return pyo.Constraint.Skip
 
@@ -930,8 +779,8 @@
     # SOCP constraints for existing lines
 
     def eSOCP_ExiLine_rule(model, rp, k, i, j):
-        if lego.cs.dPower_Parameters["pEnableSOCP"]:
-            if any((i, j, c) in lego.model.le for c in lego.model.c):
+        if cs.dPower_Parameters["pEnableSOCP"]:
+            if any((i, j, c) in model.le for c in model.c):
                 return (model.vSOCP_cij[rp, k, i, j]**2 + model.vSOCP_sij[rp, k, i, j] **2 <= model.vSOCP_cii[rp, k, i]* model.vSOCP_cii[rp, k, j])
         return pyo.Constraint.Skip
 
@@ -940,15 +789,15 @@
     # Does only apply if the line is not in le (existing lines set) for the first circuit and is a candidate line (lc), therefore is not a candidate line in a different circuit while one already exists(parallel lines)   
  
     def eSOCP_CanLine_rule(model, rp, k, i, j):
-        if lego.cs.dPower_Parameters["pEnableSOCP"]:
-            c = lego.first_circuit_map.get((i, j))
+        if cs.dPower_Parameters["pEnableSOCP"]:
+            c = first_circuit_map.get((i, j))
             if c is None:
                 # No first circuit info -> skip
                 print('No first circuit info for line ({}, {}) for eSOCP_CanLine '.format(i, j))
                 return pyo.Constraint.Skip
 
-            if (i, j, c) in lego.model.lc:
-                if (i, j, c) in lego.model.le:
+            if (i, j, c) in model.lc:
+                if (i, j, c) in model.le:
                     return pyo.Constraint.Skip
                 return (
                     model.vSOCP_cij[rp, k, i, j] ** 2 + model.vSOCP_sij[rp, k, i, j] ** 2 <= model.vSOCP_cii[rp, k, i] * model.vSOCP_cii[rp, k, j])
@@ -957,15 +806,15 @@
     # Does only apply if the line is in le (existing lines set) for the first circuit and is a candidate line (lc), therefore is a candidate line in a different circuit while one already exists (parallel lines)   
  
     def eSOCP_CanLine_cij_rule(model, rp, k, i, j):
-        if lego.cs.dPower_Parameters["pEnableSOCP"]:
-            c = lego.first_circuit_map.get((i, j))
+        if cs.dPower_Parameters["pEnableSOCP"]:
+            c = first_circuit_map.get((i, j))
             if c is None:
                 # No first circuit info -> skip
                 print('No first circuit info for line ({}, {}) for eSOCP_CanLine_cij'.format(i, j))
                 return pyo.Constraint.Skip
 
-            if (i, j, c) in lego.model.lc:
-                if (i, j, c) not in lego.model.le:
+            if (i, j, c) in model.lc:
+                if (i, j, c) not in model.le:
                     return pyo.Constraint.Skip
                 return(
                     model.vSOCP_cij[rp, k, i, j] <= model.pBigM_SOCP * model.vSOCP_IndicConnecNodes[i, j])
@@ -973,15 +822,15 @@
 
 
     def eSOCP_CanLine_sij1_rule(model, rp, k, i, j):
-        if lego.cs.dPower_Parameters["pEnableSOCP"]:
-            c = lego.first_circuit_map.get((i, j))
+        if cs.dPower_Parameters["pEnableSOCP"]:
+            c = first_circuit_map.get((i, j))
             if c is None:
                 # No first circuit info -> skip
                 print('No first circuit info for line for eSOCP_CanLine_sij1 ({}, {})'.format(i, j))
                 return pyo.Constraint.Skip
 
-            if (i, j, c) in lego.model.lc:
-                if (i, j, c) not in lego.model.le:
+            if (i, j, c) in model.lc:
+                if (i, j, c) not in model.le:
                     return pyo.Constraint.Skip
                 return (
                     model.vSOCP_sij[rp, k, i, j] <= model.pBigM_SOCP * model.vSOCP_IndicConnecNodes[i, j])
@@ -989,15 +838,15 @@
 
     
     def eSOCP_CanLine_sij2_rule(model, rp, k, i, j):
-        if lego.cs.dPower_Parameters["pEnableSOCP"]:
-            c = lego.first_circuit_map.get((i, j))
+        if cs.dPower_Parameters["pEnableSOCP"]:
+            c = first_circuit_map.get((i, j))
             if c is None:
                 # No first circuit info -> skip
                 print('No first circuit info for line ({}, {}) for eSOCP_CanLine_sij2'.format(i, j))
                 return pyo.Constraint.Skip
 
-            if (i, j, c) in lego.model.lc:
-                if (i, j, c) not in lego.model.le:
+            if (i, j, c) in model.lc:
+                if (i, j, c) not in model.le:
                     return pyo.Constraint.Skip
                 return (
                     model.vSOCP_sij[rp, k, i, j] >= -model.pBigM_SOCP * model.vSOCP_IndicConnecNodes[i, j])
@@ -1005,15 +854,15 @@
         return pyo.Constraint.Skip
 
     def eSOCP_IndicConnecNodes1_rule(model, i, j):
-        if lego.cs.dPower_Parameters["pEnableSOCP"]:
-            c = lego.first_circuit_map.get((i, j))
+        if cs.dPower_Parameters["pEnableSOCP"]:
+            c = first_circuit_map.get((i, j))
             if c is None:
                 # No first circuit info -> skip
                 print('No first circuit info for line ({}, {}) for eSOCP_IndicConnecNodes1'.format(i, j))
                 return pyo.Constraint.Skip
 
-            if (i, j, c) in lego.model.lc:
-                if (i, j, c) not in lego.model.le:
+            if (i, j, c) in model.lc:
+                if (i, j, c) not in model.le:
                     return pyo.Constraint.Skip
                 return ( sum(
                     model.vSOCP_IndicConnecNodes[i, j, c_]
@@ -1023,15 +872,15 @@
         return pyo.Constraint.Skip
 
     def eSOCP_IndicConnecNodes2_rule(model, i, j):
-        if lego.cs.dPower_Parameters["pEnableSOCP"]:
-            c = lego.first_circuit_map.get((i, j))
+        if cs.dPower_Parameters["pEnableSOCP"]:
+            c = first_circuit_map.get((i, j))
             if c is None:
                 # No first circuit info -> skip
                 print('No first circuit info for line ({}, {}) for eSOCP_IndicConnecNodes2'.format(i, j))
                 return pyo.Constraint.Skip
 
-            if (i, j, c) in lego.model.lc:
-                if (i, j, c) in lego.model.le:
+            if (i, j, c) in model.lc:
+                if (i, j, c) in model.le:
                     return pyo.Constraint.Skip
                 return (
                     model.vSOCP_IndicConnecNodes[i, j] == model.vLineInvest[i, j, c])
@@ -1042,17 +891,17 @@
     # Limits for SOCP variables of candidates lines
 
     def eSOCP_CanLineCijUpLim_rule(model, rp, k, i, j):
-        if lego.cs.dPower_Parameters["pEnableSOCP"]:
+        if cs.dPower_Parameters["pEnableSOCP"]:
             # Look up the first circuit 'c' for this line (i, j)
-            c = lego.first_circuit_map_bidir.get((i, j))
+            c = first_circuit_map_bidir.get((i, j))
             if c is None:
                 # No first circuit info -> skip
                 print('No first circuit info for line ({}, {}) for eSOCP_CanLineCijUpLim'.format(i, j))
                 return pyo.Constraint.Skip
 
             # Check forward direction
-            if (i, j, c) in lego.model.lc:
-                if (i, j, c) in lego.model.le:
+            if (i, j, c) in model.lc:
+                if (i, j, c) in model.le:
                     return pyo.Constraint.Skip
                 return (
                     model.vSOCP_cij[rp, k, i, j]
@@ -1061,16 +910,16 @@
 
 
     def eSOCP_CanLineCijLoLim_rule(model, rp, k, i, j):
-            if lego.cs.dPower_Parameters["pEnableSOCP"]:
-                if lego.cs.dPower_Parameters["pEnableSOCP"]:
+            if cs.dPower_Parameters["pEnableSOCP"]:
+                if cs.dPower_Parameters["pEnableSOCP"]:
                     # Look up the first circuit 'c' for this line (i, j)
-                    c = lego.first_circuit_map_bidir.get((i, j))
+                    c = first_circuit_map_bidir.get((i, j))
                     if c is None:
                         # No first circuit info -> skip
                         print('No first circuit info for line ({}, {}) for eSOCP_CanLineCijLoLim'.format(i, j))
                         return pyo.Constraint.Skip
-                    if (i, j, c) in lego.model.lc:
-                        if (i, j, c) in lego.model.le:
+                    if (i, j, c) in model.lc:
+                        if (i, j, c) in model.le:
                             return pyo.Constraint.Skip
                         expr = max(0.1, model.pBusMinV[i] ** 2)
                         return model.vSOCP_cij[rp, k, i, j] >= expr - model.pBigM_SOCP * (1 - model.vSOCP_IndicConnecNodes[i, j])
@@ -1078,14 +927,14 @@
             return pyo.Constraint.Skip
 
     def eSOCP_CanLineSijUpLim_rule(model, rp, k, i, j):
-        if lego.cs.dPower_Parameters["pEnableSOCP"]:
-            c = lego.first_circuit_map_bidir.get((i, j))
+        if cs.dPower_Parameters["pEnableSOCP"]:
+            c = first_circuit_map_bidir.get((i, j))
             if c is None:
                 # No first circuit info -> skip
                 print('No first circuit info for line ({}, {} for eSOCP_CanLineSijUpLim)'.format(i, j))
                 return pyo.Constraint.Skip
-            if (i, j, c) in lego.model.lc:
-                if (i, j, c) in lego.model.le:
+            if (i, j, c) in model.lc:
+                if (i, j, c) in model.le:
                     return pyo.Constraint.Skip
                 return (
                 model.vSOCP_sij[rp, k, i, j] <= (model.pBusMaxV[i]**2) + model.pBigM_SOCP * (1 - model.vSOCP_IndicConnecNodes[i, j]))
@@ -1093,14 +942,14 @@
         return pyo.Constraint.Skip
 
     def eSOCP_CanLineSijLoLim_rule(model, rp, k, i, j):
-        if lego.cs.dPower_Parameters["pEnableSOCP"]:
-            c = lego.first_circuit_map_bidir.get((i, j))
+        if cs.dPower_Parameters["pEnableSOCP"]:
+            c = first_circuit_map_bidir.get((i, j))
             if c is None:
                 # No first circuit info -> skip
                 print('No first circuit info for line ({}, {}) for eSOCP_CanLineSijLoLim'.format(i, j))
                 return pyo.Constraint.Skip
-            if (i, j, c) in lego.model.lc:
-                if (i, j, c) in lego.model.le:
+            if (i, j, c) in model.lc:
+                if (i, j, c) in model.le:
                     return pyo.Constraint.Skip
                 return (
                     model.vSOCP_sij[rp, k, i, j] >= -(model.pBusMaxV[i]**2) - model.pBigM_SOCP * (1 - model.vSOCP_IndicConnecNodes[i, j]))
@@ -1110,41 +959,41 @@
     # Angle difference constraints for existing lines
 
     def eSOCP_ExiLineAngDif1_rule(model, rp, k, i, j):
-        if lego.cs.dPower_Parameters["pEnableSOCP"]:
-            if any((i, j, c) in lego.model.le for c in lego.model.c):
+        if cs.dPower_Parameters["pEnableSOCP"]:
+            if any((i, j, c) in model.le for c in model.c):
                 return model.vSOCP_sij[rp, k, i, j] <= model.vSOCP_cij[rp, k, i, j] * pyo.tan(model.pMaxAngleDiff)
         return pyo.Constraint.Skip
 
     def eSOCP_ExiLineAngDif2_rule(model, rp, k, i, j):
-        if lego.cs.dPower_Parameters["pEnableSOCP"]:
-            if any((i, j, c) in lego.model.le for c in lego.model.c):
+        if cs.dPower_Parameters["pEnableSOCP"]:
+            if any((i, j, c) in model.le for c in model.c):
                 return model.vSOCP_sij[rp, k, i, j] >= -model.vSOCP_cij[rp, k, i, j] * pyo.tan(model.pMaxAngleDiff)
         return pyo.Constraint.Skip
 
     # Angle difference constraints for candidate lines
 
     def eSOCP_CanLineAngDif1_rule(model, rp, k, i, j):
-        if lego.cs.dPower_Parameters["pEnableSOCP"]:
-            c = lego.first_circuit_map_bidir.get((i, j))
+        if cs.dPower_Parameters["pEnableSOCP"]:
+            c = first_circuit_map_bidir.get((i, j))
             if c is None:
                 # No first circuit info -> skip
                 print('No first circuit info for line ({}, {}) for eSOCP_CanLineAngDif1'.format(i, j))
                 return pyo.Constraint.Skip
-            if (i, j, c) in lego.model.lc:
-                if(i, j, c) in lego.model.le:
+            if (i, j, c) in model.lc:
+                if(i, j, c) in model.le:
                     return pyo.Constraint.Skip
                 return model.vSOCP_sij[rp, k, i, j] <= model.vSOCP_cij[rp, k, i, j] * pyo.tan(model.pMaxAngleDiff) + model.pBigM_Flow * (1-model.vSOCP_IndicConnecNodes[i, j])
         return pyo.Constraint.Skip
 
     def eSOCP_CanLineAngDif2_rule(model, rp, k, i, j):
-        if lego.cs.dPower_Parameters["pEnableSOCP"]:
-            c = lego.first_circuit_map_bidir.get((i, j))
+        if cs.dPower_Parameters["pEnableSOCP"]:
+            c = first_circuit_map_bidir.get((i, j))
             if c is None:
                 # No first circuit info -> skip
                 print('No first circuit info for line ({}, {}) for eSOCP_CanLineAngDif2'.format(i, j))
                 return pyo.Constraint.Skip
-            if (i, j, c) in lego.model.lc:
-                if(i, j, c) in lego.model.le:
+            if (i, j, c) in model.lc:
+                if(i, j, c) in model.le:
                     return pyo.Constraint.Skip
             return model.vSOCP_sij[rp, k, i, j] >= - model.vSOCP_cij[rp, k, i, j] * pyo.tan(model.pMaxAngleDiff) - model.pBigM_Flow * (1-model.vSOCP_IndicConnecNodes[i, j])
         return pyo.Constraint.Skip
@@ -1154,13 +1003,13 @@
     # Constraints might need to be redefined for only the le set
 
     def eSOCP_ExiLineSLimit_rule(model, rp, k, i, j, c):
-        if lego.cs.dPower_Parameters["pEnableSOCP"] == 9999:
-            if (i, j, c) in lego.model.le:
+        if cs.dPower_Parameters["pEnableSOCP"] == 9999:
+            if (i, j, c) in model.le:
                 return (model.vLineP[rp, k, i, j, c] ** 2
                         + model.vLineQ[rp, k, i, j, c] ** 2
                         <= pyo.sqrt(model.pPmax[i, j, c] ** 2
                                     + model.pQmax[i, j, c] ** 2))
-            elif (j, i, c) in lego.model.le:
+            elif (j, i, c) in model.le:
                 # For the Reverse direction, the rhs should be 0 but this does not work with the solver. If this constraint is to be used, skip the reverse direction (will lead to error in the compare tool)
                 rhs = 1
             else:
@@ -1174,14 +1023,14 @@
         return pyo.Constraint.Skip
 
     def eSOCP_CanLineSLimit_rule(model, rp, k, i, j, c):
-        if lego.cs.dPower_Parameters["pEnableSOCP"] == 9999:
-            if (i, j, c) in lego.model.lc:
+        if cs.dPower_Parameters["pEnableSOCP"] == 9999:
+            if (i, j, c) in model.lc:
                 return (
                         model.vLineP[rp, k, i, j, c] ** 2
                         + model.vLineQ[rp, k, i, j, c] ** 2
                         <= pyo.sqrt(model.pPmax[i, j, c] ** 2
                                     + model.pQmax[i, j, c] ** 2) * model.vLineInvest[i, j, c])
-            elif (j, i, c) in lego.model.lc:
+            elif (j, i, c) in model.lc:
                 # For the Reverse direction, the rhs should be 0 but this does not work with the solver. If this constraint is to be used skip the reverse direction (will lead to error in the compare tool)
                 rhs = 1
             else:
@@ -1192,60 +1041,57 @@
                     <= rhs)
         return pyo.Constraint.Skip
 
-    if lego.cs.dPower_Parameters["pEnableSOCP"]:
-        lego.model.eSOCP_QMaxOut = pyo.Constraint(lego.model.rp, lego.model.k, lego.model.thermalGenerators, doc=" max reactive power output of generator unit", rule=eSOCP_QMaxOut_rule)
-        lego.model.eSOCP_QMinOut1 = pyo.Constraint(lego.model.rp, lego.model.k, lego.model.thermalGenerators, doc=" min postive reactive power output of generator unit", rule=eSOCP_QMinOut1_rule)
-        lego.model.eSOCP_QMinOut2 = pyo.Constraint(lego.model.rp, lego.model.k, lego.model.thermalGenerators, doc=" min negative reactive power output of generator unit ", rule=eSOCP_QMinOut2_rule)
-        lego.model.eSOCP_BalanceQ_expr = pyo.Expression(lego.model.rp, lego.model.k, lego.model.i, rule=eSOCP_BalanceQ_rule)
-        lego.model.eSOCP_BalanceQ = pyo.Constraint(lego.model.rp, lego.model.k, lego.model.i, doc='Reactive power balance for each bus (SOCP)', rule=lambda model, rp, k, i: lego.model.eSOCP_BalanceQ_expr[rp, k, i] == 0)
-        lego.model.eSOCP_ExiLinePij = pyo.Constraint(lego.model.rp, lego.model.k, lego.model.le, doc=" Active power flow existing lines from i to j (for SOCP)", rule=eSOCP_ExiLinePij_rule)
-        lego.model.eSOCP_ExiLinePji = pyo.Constraint(lego.model.rp, lego.model.k, lego.model.le, doc="Active power flow existing lines from j to i (for SOCP)", rule=eSOCP_ExiLinePji_rule)
-        lego.model.eSOCP_ExiLineQij = pyo.Constraint(lego.model.rp, lego.model.k, lego.model.le, rule=eSOCP_ExiLineQij_rule, doc="Reactive power flow existing lines from i to j (for SOCP)")
-        lego.model.eSOCP_ExiLineQji = pyo.Constraint(lego.model.rp, lego.model.k, lego.model.le, rule=eSOCP_ExiLineQji_rule, doc="Reactive power flow existing lines from j to i (for SOCP)")
-        lego.model.eSOCP_CanLinePij1 = pyo.Constraint(lego.model.rp, lego.model.k, lego.model.lc, doc="Active power flow candidate lines from i to j (for SOCP) Big-M 1", rule=eSOCP_CanLinePij1_rule)
-        lego.model.eSOCP_CanLinePij2 = pyo.Constraint(lego.model.rp, lego.model.k, lego.model.lc, doc="Active power flow candidate lines from i to j (for SOCP) Big-M 2", rule=eSOCP_CanLinePij2_rule)
-        lego.model.eSOCP_CanLinePji1 = pyo.Constraint(lego.model.rp, lego.model.k, lego.model.lc, doc="Active power flow candidate lines from j to i (for SOCP) Big-M 1", rule=eSOCP_CanLinePji1_rule)
-        lego.model.eSOCP_CanLinePji2 = pyo.Constraint(lego.model.rp, lego.model.k, lego.model.lc, doc="Active power flow candidate lines from j to i (for SOCP) Big-M 1", rule=eSOCP_CanLinePji2_rule)
-        lego.model.eSOCP_CanLineQij1 = pyo.Constraint(lego.model.rp, lego.model.k, lego.model.lc, doc="Reactive power flow candidate lines from i to j (for SOCP) Big-M 1", rule=eSOCP_CanLineQij1_rule)
-        lego.model.eSOCP_CanLineQij2 = pyo.Constraint(lego.model.rp, lego.model.k, lego.model.lc, doc="Reactive power flow candidate lines from i to j (for SOCP) Big-M 2", rule=eSOCP_CanLineQij2_rule)
-        lego.model.eSOCP_CanLineQji1 = pyo.Constraint(lego.model.rp, lego.model.k, lego.model.lc, doc="Reactive power flow candidate lines from j to i (for SOCP) Big-M 1", rule=eSOCP_CanLineQji1_rule)
-        lego.model.eSOCP_CanLineQji2 = pyo.Constraint(lego.model.rp, lego.model.k, lego.model.lc, doc="Reactive power flow candidate lines from j to i (for SOCP) Big-M 2", rule=eSOCP_CanLineQji2_rule)
-        lego.model.eSOCP_LimCanLinePij1 = pyo.Constraint(lego.model.rp, lego.model.k, lego.model.lc, doc="Active power candidate lower limit i to j candidate lines (for SOCP)", rule=eSOCP_LimCanLinePij1_rule)
-        lego.model.eSOCP_LimCanLinePij2 = pyo.Constraint(lego.model.rp, lego.model.k, lego.model.lc, doc="Active power candidate upper limit i to j candidate lines (for SOCP)", rule=eSOCP_LimCanLinePij2_rule)
-        lego.model.eSOCP_LimCanLinePji1 = pyo.Constraint(lego.model.rp, lego.model.k, lego.model.lc, doc="Active power candidate lower limit j to i candidate lines (for SOCP)", rule=eSOCP_LimCanLinePji1_rule)
-        lego.model.eSOCP_LimCanLinePji2 = pyo.Constraint(lego.model.rp, lego.model.k, lego.model.lc, doc="Active power candidate upper limit j to i candidate lines (for SOCP)", rule=eSOCP_LimCanLinePji2_rule)
-        lego.model.eSOCP_LimCanLineQij1 = pyo.Constraint(lego.model.rp, lego.model.k, lego.model.lc, doc="Reactive power candidate lower limit i to j candidate lines (for SOCP)", rule=eSOCP_LimCanLineQij1_rule)
-        lego.model.eSOCP_LimCanLineQij2 = pyo.Constraint(lego.model.rp, lego.model.k, lego.model.lc, doc="Reactive power candidate upper limit i to j candidate lines (for SOCP)", rule=eSOCP_LimCanLineQij2_rule)
-        lego.model.eSOCP_LimCanLineQji1 = pyo.Constraint(lego.model.rp, lego.model.k, lego.model.lc, doc="Reactive power candidate lower limit j to i candidate lines (for SOCP)", rule=eSOCP_LimCanLineQji1_rule)
-        lego.model.eSOCP_LimCanLineQji2 = pyo.Constraint(lego.model.rp, lego.model.k, lego.model.lc, doc="Reactive power candidate upper limit j to i candidate lines (for SOCP)", rule=eSOCP_LimCanLineQji2_rule)
-        lego.model.eSOCP_ExiLine = pyo.Constraint(lego.model.rp, lego.model.k, lego.model.le_no_c, doc="SCOP constraints for existing lines (for AC-OPF) original set", rule=eSOCP_ExiLine_rule)
-        lego.model.eSOCP_CanLine = pyo.Constraint(lego.model.rp, lego.model.k, lego.model.lc_no_c, doc="SOCP constraint for candidate lines (only if not in le)", rule=eSOCP_CanLine_rule)
-        lego.model.eSOCP_CanLine_cij = pyo.Constraint(lego.model.rp, lego.model.k, lego.model.lc_no_c, doc="SOCP constraint for candidate lines (only if in le)", rule=eSOCP_CanLine_cij_rule)
-        lego.model.eSOCP_CanLine_sij1 = pyo.Constraint(lego.model.rp, lego.model.k, lego.model.lc_no_c, doc="SOCP constraint for candidate lines (only if in le)", rule=eSOCP_CanLine_sij1_rule)
-        lego.model.eSOCP_CanLine_sij2 = pyo.Constraint(lego.model.rp, lego.model.k, lego.model.lc_no_c, doc="SOCP constraint for candidate lines (only if in le)", rule=eSOCP_CanLine_sij2_rule)
-        lego.model.eSOCP_IndicConnecNodes1 = pyo.Constraint(lego.model.lc_no_c, doc="SOCP constraint for candidate lines (only if in le)", rule=eSOCP_IndicConnecNodes1_rule)
-        lego.model.eSOCP_IndicConnecNodes2 = pyo.Constraint(lego.model.lc_no_c, doc="SOCP constraint for candidate lines (only if not in le)", rule=eSOCP_IndicConnecNodes2_rule)
-        lego.model.eSOCP_CanLineCijUpLim = pyo.Constraint(lego.model.rp, lego.model.k, lego.model.lc_no_c, doc="Limits for SOCP variables lines (only if not in le)", rule=eSOCP_CanLineCijUpLim_rule)
-        lego.model.eSOCP_CanLineCijLoLim = pyo.Constraint(lego.model.rp, lego.model.k, lego.model.lc_no_c, doc="Limits for SOCP variables (only if not in le)", rule=eSOCP_CanLineCijLoLim_rule)
-        lego.model.eSOCP_CanLineSijUpLim = pyo.Constraint(lego.model.rp, lego.model.k, lego.model.lc_no_c, doc="Limits for SOCP variables (only if not in le)", rule=eSOCP_CanLineSijUpLim_rule)
-        lego.model.eSOCP_CanLineSijLoLim = pyo.Constraint(lego.model.rp, lego.model.k, lego.model.lc_no_c, doc="Limits for SOCP variables (only if not in le)", rule=eSOCP_CanLineSijLoLim_rule)
-        lego.model.eSOCP_ExiLineAngDif1 = pyo.Constraint(lego.model.rp, lego.model.k, lego.model.le_no_c, doc="Angle difference upper bounds existing lines", rule=eSOCP_ExiLineAngDif1_rule)
-        lego.model.eSOCP_ExiLineAngDif2 = pyo.Constraint(lego.model.rp, lego.model.k, lego.model.le_no_c, doc="Angle difference lower bounds existing lines", rule=eSOCP_ExiLineAngDif2_rule)
-        lego.model.eSOCP_CanLineAngDif1 = pyo.Constraint(lego.model.rp, lego.model.k, lego.model.lc_no_c, doc="Angle difference upper bounds candidate lines", rule=eSOCP_CanLineAngDif1_rule)
-        lego.model.eSOCP_CanLineAngDif2 = pyo.Constraint(lego.model.rp, lego.model.k, lego.model.lc_no_c, doc="Angle difference lowerf bounds candidate lines ", rule=eSOCP_CanLineAngDif2_rule)
-
-        if lego.cs.dPower_Parameters["pEnableSOCP"] == 99999: # Not used in the GAMS model as well
-            lego.model.eSOCP_ExiLineSLimit = pyo.Constraint(lego.model.rp, lego.model.k, lego.model.le_full, doc="Apparent power constraints for existing lines ", rule=eSOCP_ExiLineSLimit_rule)
-            lego.model.eSOCP_CanLineSLimit = pyo.Constraint(lego.model.rp, lego.model.k, lego.model.lc_full, doc="Apparent power constraints for existing lines ", rule=eSOCP_CanLineSLimit_rule)
-
-        if lego.cs.dPower_Parameters["pEnableSOCP"] == 99999:  # FACTS are not implemented yet
-            lego.model.eSOCP_QMinFACTS = pyo.Constraint(lego.model.rp, lego.model.k, lego.model.facts, doc='min reactive power output of FACTS unit', rule=eSOCP_QMinFACTS_rule)
-            lego.model.eSOCP_QMaxFACTS = pyo.Constraint(lego.model.rp, lego.model.k, lego.model.facts, doc='max reactive power output of FACTS unit', rule=eSOCP_QMaxFACTS_rule)
+    if cs.dPower_Parameters["pEnableSOCP"]:
+        model.eSOCP_QMaxOut = pyo.Constraint(model.rp, model.k, model.thermalGenerators, doc=" max reactive power output of generator unit", rule=eSOCP_QMaxOut_rule)
+        model.eSOCP_QMinOut1 = pyo.Constraint(model.rp, model.k, model.thermalGenerators, doc=" min postive reactive power output of generator unit", rule=eSOCP_QMinOut1_rule)
+        model.eSOCP_QMinOut2 = pyo.Constraint(model.rp, model.k, model.thermalGenerators, doc=" min negative reactive power output of generator unit ", rule=eSOCP_QMinOut2_rule)
+        model.eSOCP_BalanceQ_expr = pyo.Expression(model.rp, model.k, model.i, rule=eSOCP_BalanceQ_rule)
+        model.eSOCP_BalanceQ = pyo.Constraint(model.rp, model.k, model.i, doc='Reactive power balance for each bus (SOCP)', rule=lambda model, rp, k, i: model.eSOCP_BalanceQ_expr[rp, k, i] == 0)
+        model.eSOCP_ExiLinePij = pyo.Constraint(model.rp, model.k, model.le, doc=" Active power flow existing lines from i to j (for SOCP)", rule=eSOCP_ExiLinePij_rule)
+        model.eSOCP_ExiLinePji = pyo.Constraint(model.rp, model.k, model.le, doc="Active power flow existing lines from j to i (for SOCP)", rule=eSOCP_ExiLinePji_rule)
+        model.eSOCP_ExiLineQij = pyo.Constraint(model.rp, model.k, model.le, rule=eSOCP_ExiLineQij_rule, doc="Reactive power flow existing lines from i to j (for SOCP)")
+        model.eSOCP_ExiLineQji = pyo.Constraint(model.rp, model.k, model.le, rule=eSOCP_ExiLineQji_rule, doc="Reactive power flow existing lines from j to i (for SOCP)")
+        model.eSOCP_CanLinePij1 = pyo.Constraint(model.rp, model.k, model.lc, doc="Active power flow candidate lines from i to j (for SOCP) Big-M 1", rule=eSOCP_CanLinePij1_rule)
+        model.eSOCP_CanLinePij2 = pyo.Constraint(model.rp, model.k, model.lc, doc="Active power flow candidate lines from i to j (for SOCP) Big-M 2", rule=eSOCP_CanLinePij2_rule)
+        model.eSOCP_CanLinePji1 = pyo.Constraint(model.rp, model.k, model.lc, doc="Active power flow candidate lines from j to i (for SOCP) Big-M 1", rule=eSOCP_CanLinePji1_rule)
+        model.eSOCP_CanLinePji2 = pyo.Constraint(model.rp, model.k, model.lc, doc="Active power flow candidate lines from j to i (for SOCP) Big-M 1", rule=eSOCP_CanLinePji2_rule)
+        model.eSOCP_CanLineQij1 = pyo.Constraint(model.rp, model.k, model.lc, doc="Reactive power flow candidate lines from i to j (for SOCP) Big-M 1", rule=eSOCP_CanLineQij1_rule)
+        model.eSOCP_CanLineQij2 = pyo.Constraint(model.rp, model.k, model.lc, doc="Reactive power flow candidate lines from i to j (for SOCP) Big-M 2", rule=eSOCP_CanLineQij2_rule)
+        model.eSOCP_CanLineQji1 = pyo.Constraint(model.rp, model.k, model.lc, doc="Reactive power flow candidate lines from j to i (for SOCP) Big-M 1", rule=eSOCP_CanLineQji1_rule)
+        model.eSOCP_CanLineQji2 = pyo.Constraint(model.rp, model.k, model.lc, doc="Reactive power flow candidate lines from j to i (for SOCP) Big-M 2", rule=eSOCP_CanLineQji2_rule)
+        model.eSOCP_LimCanLinePij1 = pyo.Constraint(model.rp, model.k, model.lc, doc="Active power candidate lower limit i to j candidate lines (for SOCP)", rule=eSOCP_LimCanLinePij1_rule)
+        model.eSOCP_LimCanLinePij2 = pyo.Constraint(model.rp, model.k, model.lc, doc="Active power candidate upper limit i to j candidate lines (for SOCP)", rule=eSOCP_LimCanLinePij2_rule)
+        model.eSOCP_LimCanLinePji1 = pyo.Constraint(model.rp, model.k, model.lc, doc="Active power candidate lower limit j to i candidate lines (for SOCP)", rule=eSOCP_LimCanLinePji1_rule)
+        model.eSOCP_LimCanLinePji2 = pyo.Constraint(model.rp, model.k, model.lc, doc="Active power candidate upper limit j to i candidate lines (for SOCP)", rule=eSOCP_LimCanLinePji2_rule)
+        model.eSOCP_LimCanLineQij1 = pyo.Constraint(model.rp, model.k, model.lc, doc="Reactive power candidate lower limit i to j candidate lines (for SOCP)", rule=eSOCP_LimCanLineQij1_rule)
+        model.eSOCP_LimCanLineQij2 = pyo.Constraint(model.rp, model.k, model.lc, doc="Reactive power candidate upper limit i to j candidate lines (for SOCP)", rule=eSOCP_LimCanLineQij2_rule)
+        model.eSOCP_LimCanLineQji1 = pyo.Constraint(model.rp, model.k, model.lc, doc="Reactive power candidate lower limit j to i candidate lines (for SOCP)", rule=eSOCP_LimCanLineQji1_rule)
+        model.eSOCP_LimCanLineQji2 = pyo.Constraint(model.rp, model.k, model.lc, doc="Reactive power candidate upper limit j to i candidate lines (for SOCP)", rule=eSOCP_LimCanLineQji2_rule)
+        model.eSOCP_ExiLine = pyo.Constraint(model.rp, model.k, model.le_no_c, doc="SCOP constraints for existing lines (for AC-OPF) original set", rule=eSOCP_ExiLine_rule)
+        model.eSOCP_CanLine = pyo.Constraint(model.rp, model.k, model.lc_no_c, doc="SOCP constraint for candidate lines (only if not in le)", rule=eSOCP_CanLine_rule)
+        model.eSOCP_CanLine_cij = pyo.Constraint(model.rp, model.k, model.lc_no_c, doc="SOCP constraint for candidate lines (only if in le)", rule=eSOCP_CanLine_cij_rule)
+        model.eSOCP_CanLine_sij1 = pyo.Constraint(model.rp, model.k, model.lc_no_c, doc="SOCP constraint for candidate lines (only if in le)", rule=eSOCP_CanLine_sij1_rule)
+        model.eSOCP_CanLine_sij2 = pyo.Constraint(model.rp, model.k, model.lc_no_c, doc="SOCP constraint for candidate lines (only if in le)", rule=eSOCP_CanLine_sij2_rule)
+        model.eSOCP_IndicConnecNodes1 = pyo.Constraint(model.lc_no_c, doc="SOCP constraint for candidate lines (only if in le)", rule=eSOCP_IndicConnecNodes1_rule)
+        model.eSOCP_IndicConnecNodes2 = pyo.Constraint(model.lc_no_c, doc="SOCP constraint for candidate lines (only if not in le)", rule=eSOCP_IndicConnecNodes2_rule)
+        model.eSOCP_CanLineCijUpLim = pyo.Constraint(model.rp, model.k, model.lc_no_c, doc="Limits for SOCP variables lines (only if not in le)", rule=eSOCP_CanLineCijUpLim_rule)
+        model.eSOCP_CanLineCijLoLim = pyo.Constraint(model.rp, model.k, model.lc_no_c, doc="Limits for SOCP variables (only if not in le)", rule=eSOCP_CanLineCijLoLim_rule)
+        model.eSOCP_CanLineSijUpLim = pyo.Constraint(model.rp, model.k, model.lc_no_c, doc="Limits for SOCP variables (only if not in le)", rule=eSOCP_CanLineSijUpLim_rule)
+        model.eSOCP_CanLineSijLoLim = pyo.Constraint(model.rp, model.k, model.lc_no_c, doc="Limits for SOCP variables (only if not in le)", rule=eSOCP_CanLineSijLoLim_rule)
+        model.eSOCP_ExiLineAngDif1 = pyo.Constraint(model.rp, model.k, model.le_no_c, doc="Angle difference upper bounds existing lines", rule=eSOCP_ExiLineAngDif1_rule)
+        model.eSOCP_ExiLineAngDif2 = pyo.Constraint(model.rp, model.k, model.le_no_c, doc="Angle difference lower bounds existing lines", rule=eSOCP_ExiLineAngDif2_rule)
+        model.eSOCP_CanLineAngDif1 = pyo.Constraint(model.rp, model.k, model.lc_no_c, doc="Angle difference upper bounds candidate lines", rule=eSOCP_CanLineAngDif1_rule)
+        model.eSOCP_CanLineAngDif2 = pyo.Constraint(model.rp, model.k, model.lc_no_c, doc="Angle difference lowerf bounds candidate lines ", rule=eSOCP_CanLineAngDif2_rule)
+
+        if cs.dPower_Parameters["pEnableSOCP"] == 99999: # Not used in the GAMS model as well
+            model.eSOCP_ExiLineSLimit = pyo.Constraint(model.rp, model.k, model.le_full, doc="Apparent power constraints for existing lines ", rule=eSOCP_ExiLineSLimit_rule)
+            model.eSOCP_CanLineSLimit = pyo.Constraint(model.rp, model.k, model.lc_full, doc="Apparent power constraints for existing lines ", rule=eSOCP_CanLineSLimit_rule)
+
+        if cs.dPower_Parameters["pEnableSOCP"] == 99999:  # FACTS are not implemented yet
+            model.eSOCP_QMinFACTS = pyo.Constraint(model.rp, model.k, model.facts, doc='min reactive power output of FACTS unit', rule=eSOCP_QMinFACTS_rule)
+            model.eSOCP_QMaxFACTS = pyo.Constraint(model.rp, model.k, model.facts, doc='max reactive power output of FACTS unit', rule=eSOCP_QMaxFACTS_rule)
 
     # Production constraints
-=======
-    model.eDC_LimCanLine2 = pyo.Constraint(model.rp, model.k, model.lc, doc="Power flow limit standard direction for candidate lines (for DC-OPF)", rule=eDC_LimCanLine2_rule)
->>>>>>> bb1583fd
 
     def eReMaxProd_rule(model, rp, k, r):
         capacity = cs.dPower_VRESProfiles.loc[rp, k, r]['value']
