--- conflicted
+++ resolved
@@ -116,19 +116,6 @@
     second_stage_variables += [model.vTheta]
     model.vAngle = pyo.Var(model.rp, model.k, model.la, doc='Angle phase shifting transformer', bounds=lambda m, rp, k, i, j, c: (-m.pAngle[i, j, c], m.pAngle[i, j, c]))
     second_stage_variables += [model.vAngle]
-<<<<<<< HEAD
-    for i, j, c in model.la:
-        if model.pAngle[i, j, c] == 0:
-            for rp in model.rp:
-                for k in model.k:
-                    model.vAngle[rp, k, i, j, c].fix(0)
-        else:
-            for rp in model.rp:
-                for k in model.k:
-                    model.vAngle[rp, k, i, j, c].setub(model.pAngle[i, j, c])
-                    model.vAngle[rp, k, i, j, c].setlb(-model.pAngle[i, j, c])
-=======
->>>>>>> 2407df24
 
     model.vLineInvest = pyo.Var(model.la, doc='Transmission line investment', domain=pyo.Binary)
     for i, j, c in model.le:
@@ -219,20 +206,12 @@
                     + m.vPNS[rp, k, i]
                     - m.vEPS[rp, k, i])
         else:
-<<<<<<< HEAD
             return (sum(m.vGenP[rp, k, g] for g in gi) -  # Production of generators at bus i
                     sum(m.vLineP[rp, k, e] for e in la0) +  # Power flow from bus i to bus j
                     sum(m.vLineP[rp, k, e] for e in la1) -  # Power flow from bus j to bus i
                     m.pDemandP[rp, k, i] +  # Demand at bus i
                     m.vPNS[rp, k, i] -  # Slack variable for demand not served
                     m.vEPS[rp, k, i])  # Slack variable for overproduction
-=======
-            return (sum(m.vGenP[rp, k, g] for g in m.g if (g, i) in m.gi)  # Production of generators at bus i
-                    + sum(m.vLineP[rp, k, e] if (e[1] == i) else -m.vLineP[rp, k, e] for e in model.la_nodeRelevant[i])  # Add power flow from bus j to bus i and subtract from bus i to bus j
-                    - m.pDemandP[rp, k, i]  # Demand at bus i
-                    + m.vPNS[rp, k, i]  # Slack variable for demand not served
-                    - m.vEPS[rp, k, i])  # Slack variable for overproduction
->>>>>>> 2407df24
 
     # Precompute sets for faster access within rules
     gi = {i: [g for g in model.g if (g, i) in model.gi] for i in model.i}  # Generators at bus i
@@ -482,11 +461,6 @@
     # OBJECTIVE FUNCTION ADJUSTMENT(S)
     first_stage_objective = (sum(model.pFixedCost[i, j, c] * model.vLineInvest[i, j, c] for i, j, c in model.lc) +  # Investment cost of transmission lines
                              sum(model.pInvestCost[g] * model.vGenInvest[g] for g in model.g))  # Investment cost of generators
-<<<<<<< HEAD
-    second_stage_objective = (sum(model.vPNS[rp, k, i] * model.pWeight_rp[rp] * model.pWeight_k[k] * model.pENSCost +  # Power not served
-                                  model.vEPS[rp, k, i] * model.pWeight_rp[rp] * model.pWeight_k[k] * model.pENSCost * 2 for rp in model.rp for k in model.k for i in model.i) +  # Excess power served
-                              sum(model.vGenP[rp, k, g] * model.pOMVarCost[g] * model.pWeight_rp[rp] * model.pWeight_k[k] for rp in model.rp for k in model.k for g in model.g))  # Production cost of generators
-=======
     second_stage_objective = sum(model.pWeight_rp[rp] *  # Weight of representative periods
                                  sum(model.pWeight_k[k] *  # Weight of time steps
                                      (+ sum(+ model.vPNS[rp, k, i] * model.pENSCost  # Power not served
@@ -496,7 +470,6 @@
                                             for g in model.g))
                                      for k in model.k)
                                  for rp in model.rp)
->>>>>>> 2407df24
 
     # Adjust objective and return first_stage_objective expression
     model.objective.expr += first_stage_objective + second_stage_objective
