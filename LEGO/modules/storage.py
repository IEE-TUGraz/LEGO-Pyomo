--- conflicted
+++ resolved
@@ -33,28 +33,9 @@
     LEGO.addToParameter(model, "pInvestCost", cs.dPower_Storage['InvestCostEUR'])
 
     # Variables
-<<<<<<< HEAD
-    if lego.model.pEnableChDisPower:
-        lego.model.bChargeDisCharge = pyo.Var(lego.model.storageUnits, lego.model.rp, lego.model.k, doc='Binary variable for charging of storage unit g', domain=pyo.Binary)
-
-    lego.model.vConsump = pyo.Var(lego.model.rp, lego.model.k, lego.model.storageUnits, doc='Charging of storage unit g', bounds=lambda model, rp, k, g: (0, model.pMaxCons[g] * (model.pExisUnits[g] + (model.pMaxInvest[g] * model.pEnabInv[g]))))
-
-    lego.model.vStIntraRes = pyo.Var(lego.model.rp, lego.model.k, lego.model.storageUnits, doc='Intra-reserve of storage unit g', bounds=(None, None))
-    for rp in lego.model.rp:
-        for k in lego.model.k:
-            for g in lego.model.storageUnits:
-                lego.model.vStIntraRes[rp, k, g].setub(lego.model.pE2PRatio[g] * lego.model.pMaxProd[g] * (lego.model.pExisUnits[g] + (lego.model.pMaxInvest[g] * lego.model.pEnabInv[g])))
-                lego.model.vStIntraRes[rp, k, g].setlb(lego.model.pE2PRatio[g] * lego.model.pMinReserve[g] * lego.model.pMaxProd[g] * (lego.model.pExisUnits[g] + (lego.model.pMaxInvest[g] * lego.model.pEnabInv[g])))
-
-    lego.model.vStInterRes = pyo.Var(lego.model.p, lego.model.storageUnits, doc='Inter-reserve of storage unit g', bounds=(None, None))
-    for p in lego.model.p:
-        for g in lego.model.storageUnits:
-            if lego.model.p.ord(p) == len(lego.model.p):
-                if lego.cs.dPower_Parameters['pFixStInterResToIniReserve']:
-                    lego.model.vStInterRes[p, g].fix(lego.cs.dPower_Storage.loc[g, 'IniReserve'])
-=======
-    model.bChargeDisCharge = pyo.Var(model.storageUnits, model.rp, model.k, doc='Binary variable for charging of storage unit g', domain=pyo.Binary)
-    second_stage_variables += [model.bChargeDisCharge]
+    if model.pEnableChDisPower:
+        model.bChargeDisCharge = pyo.Var(model.storageUnits, model.rp, model.k, doc='Binary variable for charging of storage unit g', domain=pyo.Binary)
+        second_stage_variables += [model.bChargeDisCharge]
 
     model.vConsump = pyo.Var(model.rp, model.k, model.storageUnits, doc='Charging of storage unit g', bounds=lambda model, rp, k, g: (0, model.pMaxCons[g] * (model.pExisUnits[g] + (model.pMaxInvest[g] * model.pEnabInv[g]))))
     second_stage_variables += [model.vConsump]
@@ -74,7 +55,6 @@
             if model.p.ord(p) == len(model.p):
                 if cs.dPower_Parameters['pFixStInterResToIniReserve']:
                     model.vStInterRes[p, g].fix(cs.dPower_Storage.loc[g, 'IniReserve'])
->>>>>>> 988b922e
                 else:
                     model.vStInterRes[p, g].setlb(cs.dPower_Storage.loc[g, 'IniReserve'])
             elif model.p.ord(p) % model.pMovWindow == 0:
