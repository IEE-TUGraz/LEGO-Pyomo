import pandas as pd
import pyomo.environ as pyo

from InOutModule.CaseStudy import CaseStudy
from InOutModule.printer import Printer
from LEGO import LEGO, LEGOUtilities

printer = Printer.getInstance()


@LEGOUtilities.safetyCheck_AddElementDefinitionsAndBounds
def add_element_definitions_and_bounds(model: pyo.ConcreteModel, cs: CaseStudy) -> (list[pyo.Var], list[pyo.Var]):
    # Lists for defining stochastic behavior. First stage variables are common for all scenarios, second stage variables are scenario-specific.
    first_stage_variables = []
    second_stage_variables = []

    # Sets
    storageUnits = cs.dPower_Storage.index.tolist()
    model.storageUnits = pyo.Set(doc='Storage units', initialize=storageUnits)
    LEGO.addToSet(model, "g", storageUnits)
<<<<<<< HEAD
    LEGO.addToSet(model, "gi", cs.dPower_Storage.reset_index().set_index(['g', 'i']).index)  # Note: Add gi after g since it depends on g
    model.longDurationStorageUnits = pyo.Set(doc='Long-duration storage units (subset of storage units)', initialize=cs.dPower_Storage[cs.dPower_Storage['IsLDES'] == 1].index.tolist(), within=model.storageUnits)
    LEGO.addToSet(model, "tec", cs.dPower_Storage['tec'].unique().tolist())
    LEGO.addToSet(model, "gtec", cs.dPower_Storage.reset_index().set_index(['g', 'tec']).index)
=======
    model.gi_storage = pyo.Set(doc="Storage unit g connected to node i", initialize=cs.dPower_Storage.reset_index().set_index(['g', 'i']).index, within=model.storageUnits * model.i)
    LEGO.addToSet(model, "gi", model.gi_storage)  # Note: Add gi after g since it depends on g
    model.longDurationEnergyStorageUnits = pyo.Set(doc='Long-duration energy storage units (subset of storage units)', initialize=cs.dPower_Storage[cs.dPower_Storage['IsLDES'] == 1].index.tolist(), within=model.storageUnits)

    model.intraStorageUnits = pyo.Set(doc='Intra-day storage units (subset of storage units)', initialize=model.storageUnits if len(model.rp) == 1 else (model.storageUnits - model.longDurationEnergyStorageUnits), within=model.storageUnits)
    model.interStorageUnits = pyo.Set(doc='Inter-day storage units (subset of storage units)', initialize=model.longDurationEnergyStorageUnits if len(model.rp) > 1 else [], within=model.storageUnits)
    model.hydroStorageUnits = pyo.Set(doc='Hydro storage units (subset of storage units)', initialize=cs.dPower_Storage[cs.dPower_Storage['tec'].str.lower() == "hydro"].index.tolist(), within=model.storageUnits)
    if len(model.hydroStorageUnits) > 0:
        printer.information(f"The following storage units are hydro storage units: {list(model.hydroStorageUnits)}")
    else:
        printer.information("No hydro storage units defined.")

    # Subset of p with only the elements at 'movingWindow' intervals
    model.movingWindowP = pyo.Set(doc='Set of periods at moving window intervals', initialize=[p for p in model.p if model.p.ord(p) % model.pMovWindow == 0])
>>>>>>> 2407df24

    # Parameters
    model.pEnableChDisPower = cs.dPower_Parameters['pEnableChDisPower']  # Avoid simultaneous charging and discharging
    model.pE2PRatio = pyo.Param(model.storageUnits, initialize=cs.dPower_Storage['Ene2PowRatio'], doc='Energy to power ratio of storage unit g')
    model.pMinReserve = pyo.Param(model.storageUnits, initialize=cs.dPower_Storage['MinReserve'] * cs.dPower_Storage['MaxProd'] * cs.dPower_Storage['Ene2PowRatio'], doc='Minimum reserve of storage unit g [energy]')
    model.pIniReserve = pyo.Param(model.storageUnits, initialize=cs.dPower_Storage['IniReserve'] * cs.dPower_Storage['MaxProd'] * cs.dPower_Storage['Ene2PowRatio'], doc='Initial reserve of storage unit g [energy]')
    model.pMaxReserve = pyo.Param(model.storageUnits, initialize=cs.dPower_Storage['MaxProd'] * cs.dPower_Storage['Ene2PowRatio'], doc='Maximum reserve of storage unit g [energy]')

    dInflows = []
    for g in model.hydroStorageUnits:
        if g in cs.dPower_Inflows.index.get_level_values("g"):
            dInflows.append(cs.dPower_Inflows.loc[(slice(None), slice(None), g), 'value'])
<<<<<<< HEAD
    dInflows = pd.concat(dInflows, axis=0) if len(dInflows) > 0 else pd.Series(dtype=float)

    model.pLDSInflows = pyo.Param(model.rp, model.k, model.longDurationStorageUnits, initialize=dInflows, doc="Inflows of long-duration storage units [power/timestep]", default=0)
=======
    if len(dInflows) != 0:
        dInflows = pd.concat(dInflows, axis=0)
    model.pStorageInflows = pyo.Param(model.rp, model.k, model.storageUnits, initialize=dInflows, doc="Inflows of long-duration energy storage units [energy/timestep]", default=0)
>>>>>>> 2407df24

    model.pMaxCons = pyo.Param(model.storageUnits, initialize=cs.dPower_Storage['MaxCons'], doc='Maximum consumption of storage unit [power]')

    LEGO.addToParameter(model, "pMaxProd", cs.dPower_Storage['MaxProd'])
    LEGO.addToParameter(model, "pMinProd", cs.dPower_Storage['MinProd'])
    LEGO.addToParameter(model, "pExisUnits", cs.dPower_Storage['ExisUnits'])

    LEGO.addToParameter(model, "pOMVarCost", cs.dPower_Storage['pOMVarCostEUR'])
    LEGO.addToParameter(model, "pMaxInvest", cs.dPower_Storage['MaxInvest'])
    LEGO.addToParameter(model, "pEnabInv", cs.dPower_Storage['EnableInvest'])
    LEGO.addToParameter(model, "pInvestCost", cs.dPower_Storage['InvestCostEUR'])

    LEGO.addToParameter(model, 'pMaxGenQ', cs.dPower_Storage['Qmax'])
    LEGO.addToParameter(model, 'pMinGenQ', cs.dPower_Storage['Qmin'])

    # Variables
    if model.pEnableChDisPower:
        model.bChargeDisCharge = pyo.Var(model.storageUnits, model.rp, model.k, doc='Binary variable for charging of storage unit g', domain=pyo.Binary)
        second_stage_variables += [model.bChargeDisCharge]

    model.vConsump = pyo.Var(model.rp, model.k, model.storageUnits, doc='Charging of storage unit g', bounds=lambda model, rp, k, g: (0, model.pMaxCons[g] * (model.pExisUnits[g] + (model.pMaxInvest[g] * model.pEnabInv[g]))))
    second_stage_variables += [model.vConsump]

    model.vStIntraRes = pyo.Var(model.rp, model.k, model.intraStorageUnits, doc='Intra-reserve of storage unit g', bounds=lambda m, rp, k, g: (m.pMinReserve[g] * (m.pExisUnits[g] + (m.pMaxInvest[g] * m.pEnabInv[g])), m.pMaxReserve[g] * (m.pExisUnits[g] + (m.pMaxInvest[g] * m.pEnabInv[g]))))
    second_stage_variables += [model.vStIntraRes]

    model.vStInterRes = pyo.Var(model.movingWindowP, model.interStorageUnits, doc='Inter-reserve of storage unit g', bounds=lambda m, p, g: (m.pMinReserve[g] * (m.pExisUnits[g] + (m.pMaxInvest[g] * m.pEnabInv[g])), m.pMaxReserve[g] * (m.pExisUnits[g] + (m.pMaxInvest[g] * m.pEnabInv[g]))))
    second_stage_variables += [model.vStInterRes]

    model.vStorageSpillage = pyo.Var(model.rp, model.k, model.hydroStorageUnits, doc='Spillage of hydro storage unit [power]', bounds=lambda m, rp, k, s: (0, (m.pMaxReserve[s] * (m.pExisUnits[s] + (m.pMaxInvest[s] * m.pEnabInv[s]))) + m.pStorageInflows[rp, k, s]))
    second_stage_variables += [model.vStorageSpillage]

    # NOTE: Return both first and second stage variables as a safety measure - only the first_stage_variables will actually be returned (rest will be removed by the decorator)
    return first_stage_variables, second_stage_variables


@LEGOUtilities.safetyCheck_addConstraints([add_element_definitions_and_bounds])
def add_constraints(model: pyo.ConcreteModel, cs: CaseStudy):
    def eStIntraRes_rule(m, rp, k, g):
        return (((m.pIniReserve[g] * (m.pExisUnits[g] + m.vGenInvest[g])) if (len(m.rp) == 1 and m.k.ord(k) == 1) else m.vStIntraRes[rp, m.k.prevw(k), g])  # If single representative period and first time step, use initial reserve, otherwise use previous time step
                ==
                + m.vStIntraRes[rp, k, g]
                + m.vGenP[rp, k, g] * m.pWeight_k[k] / cs.dPower_Storage.loc[g, 'DisEffic']
                - m.vConsump[rp, k, g] * m.pWeight_k[k] * cs.dPower_Storage.loc[g, 'ChEffic']
                - ((m.pStorageInflows[rp, k, g] - m.vStorageSpillage[rp, k, g] * m.pWeight_k[k]) if g in m.hydroStorageUnits else 0))

    model.eStIntraRes = pyo.Constraint(model.rp, model.k, model.intraStorageUnits, doc='Intra-day reserve constraint for storage units', rule=eStIntraRes_rule)

    if model.pEnableChDisPower:
        # TODO: Check if we should rather do a +/- value and calculate charge/discharge ex-post
        model.eExclusiveChargeDischarge = pyo.ConstraintList(doc='Enforce exclusive charge or discharge for storage units')
        for rp in model.rp:
            for k in model.k:
<<<<<<< HEAD
                if len(model.rp) == 1:
                    if model.k.ord(k) == 1:  # Adding IniReserve if it is the first time step (instead of 'prev' value)
                        model.eStIntraRes.add(0 == model.pIniReserve[g] * (model.pExisUnits[g] + model.vGenInvest[g])
                                              - model.vStIntraRes[rp, k, g]
                                              - model.vGenP[rp, k, g] * model.pWeight_k[k] / cs.dPower_Storage.loc[g, 'DisEffic'] + model.vConsump[rp, k, g] * model.pWeight_k[k] * cs.dPower_Storage.loc[g, 'ChEffic']
                                              + ((model.pLDSInflows[rp, k, g] * model.pWeight_k[k] - model.vLDSSpillage[rp, k, g] * model.pWeight_k[k]) if g in model.longDurationStorageUnits else 0))
                    else:
                        model.eStIntraRes.add(0 == model.vStIntraRes[rp, model.k.prev(k), g]
                                              - model.vStIntraRes[rp, k, g]
                                              - model.vGenP[rp, k, g] * model.pWeight_k[k] / cs.dPower_Storage.loc[g, 'DisEffic'] + model.vConsump[rp, k, g] * model.pWeight_k[k] * cs.dPower_Storage.loc[g, 'ChEffic']
                                              + ((model.pLDSInflows[rp, k, g] * model.pWeight_k[k] - model.vLDSSpillage[rp, k, g] * model.pWeight_k[k]) if g in model.longDurationStorageUnits else 0))
                elif len(model.rp) > 1:  # Only cyclic if it has multiple representative periods
                    match cs.dPower_Parameters["pReprPeriodEdgeHandlingIntraDayStorage"]:
                        case "notEnforced":
                            if model.k.ord(k) == 1:
                                continue  # Don't enforce the constraint for the first time step at all
                            else:
                                vStIntraRes_prev = model.vStIntraRes[rp, model.k.prev(k), g]
                        case "cyclic":
                            vStIntraRes_prev = model.vStIntraRes[rp, model.k.prevw(k), g]
                        case "markov":
                            if model.k.ord(k) == 1:
                                vStIntraRes_prev = LEGOUtilities.markov_summand(model.rp, rp, False, model.k.prevw(k), model.vStIntraRes, cs.rpTransitionMatrixRelativeFrom, g)
                            else:
                                vStIntraRes_prev = model.vStIntraRes[rp, model.k.prev(k), g]
                        case _:
                            raise ValueError(f"Unknown pReprPeriodEdgeHandlingIntraDayStorage: '{cs.dPower_Parameters['pReprPeriodEdgeHandlingIntraDayStorage']}'")
                    model.eStIntraRes.add(0 == vStIntraRes_prev
                                          - model.vStIntraRes[rp, k, g]
                                          - model.vGenP[rp, k, g] * model.pWeight_k[k] / cs.dPower_Storage.loc[g, 'DisEffic'] + model.vConsump[rp, k, g] * model.pWeight_k[k] * cs.dPower_Storage.loc[g, 'ChEffic']
                                          + ((model.pLDSInflows[rp, k, g] * model.pWeight_k[k] - model.vLDSSpillage[rp, k, g] * model.pWeight_k[k]) if g in model.longDurationStorageUnits else 0))

                # TODO: Check if we should rather do a +/- value and calculate charge/discharge ex-post
                if model.pEnableChDisPower:
                    model.eExclusiveChargeDischarge.add(model.vConsump[rp, k, g] <= model.bChargeDisCharge[rp, k, g] * model.pMaxCons[g] * model.pExisUnits[g])
                    model.eExclusiveChargeDischarge.add(model.vGenP[rp, k, g] <= (1 - model.bChargeDisCharge[rp, k, g]) * model.pMaxProd[g] * model.pExisUnits[g])

    model.eStMaxProd_expr = pyo.Expression(model.rp, model.k, model.storageUnits, doc='Max production expression for storage units', rule=lambda model, rp, k, s: model.vGenP[rp, k, s] - model.vConsump[rp, k, s] - model.pMaxProd[s] * (model.vGenInvest[s] + model.pExisUnits[s]))
=======
                for g in model.storageUnits:
                    model.eExclusiveChargeDischarge.add(model.vConsump[rp, k, g] <= model.bChargeDisCharge[rp, k, g] * model.pMaxCons[g] * (model.pExisUnits[g] + model.vGenInvest[g]))
                    model.eExclusiveChargeDischarge.add(model.vGenP[rp, k, g] <= (1 - model.bChargeDisCharge[rp, k, g]) * model.pMaxProd[g] * (model.pExisUnits[g] + model.vGenInvest[g]))

    model.eStMaxProd_expr = pyo.Expression(model.rp, model.k, model.storageUnits, doc='Max production expression for storage units', rule=lambda model, rp, k, s: model.vGenP[rp, k, s] - model.vConsump[rp, k, s] - model.pMaxProd[s] * (model.pExisUnits[s] + model.vGenInvest[s]))
>>>>>>> 2407df24
    model.eStMaxProd = pyo.Constraint(model.rp, model.k, model.storageUnits, doc='Max production constraint for storage units', rule=lambda model, rp, k, s: model.eStMaxProd_expr[rp, k, s] <= 0)

    model.eStMaxCons_expr = pyo.Expression(model.rp, model.k, model.storageUnits, doc='Max consumption expression for storage units', rule=lambda model, rp, k, s: model.vGenP[rp, k, s] - model.vConsump[rp, k, s] + model.pMaxCons[s] * (model.pExisUnits[s] + model.vGenInvest[s]))
    model.eStMaxCons = pyo.Constraint(model.rp, model.k, model.storageUnits, doc='Max consumption constraint for storage units', rule=lambda model, rp, k, s: model.eStMaxCons_expr[rp, k, s] >= 0)

    model.eStMaxIntraRes_expr = pyo.Expression(model.rp, model.k, model.intraStorageUnits, doc='Max intra-reserve expression for storage units', rule=lambda model, rp, k, s: model.vStIntraRes[rp, k, s] - model.pMaxReserve[s] * (model.pExisUnits[s] + model.vGenInvest[s]))
    model.eStMaxIntraRes = pyo.Constraint(model.rp, model.k, model.intraStorageUnits, doc='Max intra-reserve constraint for storage units', rule=lambda model, rp, k, s: model.eStMaxIntraRes_expr[rp, k, s] <= 0)

    model.eStMinIntraRes_expr = pyo.Expression(model.rp, model.k, model.intraStorageUnits, doc='Min intra-reserve expression for storage units', rule=lambda model, rp, k, s: model.vStIntraRes[rp, k, s] - model.pMinReserve[s] * (model.pExisUnits[s] + model.vGenInvest[s]))
    model.eStMinIntraRes = pyo.Constraint(model.rp, model.k, model.intraStorageUnits, doc='Min intra-reserve constraint for storage units', rule=lambda model, rp, k, s: model.eStMinIntraRes_expr[rp, k, s] >= 0)

    if len(model.rp) == 1:
        # If there is only one rp and k is the last period of the representative period, limit the final storage level to initial storage level
        model.eStFinIntraRes = pyo.Constraint(model.rp, model.k.at(-1), model.intraStorageUnits, doc='Final intra-reserve storage level constraint', rule=lambda m, rp, k, g: (m.vStIntraRes[rp, k, g] >= m.pIniReserve[g] * (m.pExisUnits[g] + m.vGenInvest[g])))

    if len(model.rp) > 1:  # Only add inter-day constraints if there are multiple representative periods
        model.eStMaxInterRes = pyo.Constraint(model.movingWindowP, model.interStorageUnits, doc='Max inter-reserve constraint for storage units', rule=lambda m, p, s: m.vStInterRes[p, s] <= m.pMaxReserve[s] * (m.pExisUnits[s] + m.vGenInvest[s]))
        model.eStMinInterRes = pyo.Constraint(model.movingWindowP, model.interStorageUnits, doc='Min inter-reserve constraint for storage units', rule=lambda m, p, s: m.vStInterRes[p, s] >= m.pMinReserve[s] * (m.pExisUnits[s] + m.vGenInvest[s]))

        model.eStFinInterRes = pyo.Constraint([model.movingWindowP.at(-1)], model.interStorageUnits, doc='Final inter-reserve storage level constraint', rule=lambda m, p, s: (m.vStInterRes[p, s] == m.pIniReserve[s] * (m.pExisUnits[s] + m.vGenInvest[s])) if cs.dPower_Parameters['pFixStInterResToIniReserve'] else (m.vStInterRes[p, s] >= m.pIniReserve[s] * (m.pExisUnits[s] + m.vGenInvest[s])))

        def eStInterRes_rule(model, p, storage_unit):
            if model.movingWindowP.ord(p) == 1:
                return model.vStInterRes[p, storage_unit] == model.pIniReserve[storage_unit] * (model.pExisUnits[storage_unit] + model.vGenInvest[storage_unit])
            else:
                relevant_hindeces = model.hindex[model.p.ord(p) - model.pMovWindow:model.p.ord(p)]
                hindex_count = relevant_hindeces.to_frame(index=False).groupby(['rp', 'k']).size()

                return (model.vStInterRes[model.movingWindowP.prev(p), storage_unit]
                        ==
                        model.vStInterRes[p, storage_unit]
                        + sum((+ model.vGenP[rp, k, storage_unit] * model.pWeight_k[k] / cs.dPower_Storage.loc[storage_unit, 'DisEffic']
                               - model.vConsump[rp, k, storage_unit] * model.pWeight_k[k] * cs.dPower_Storage.loc[storage_unit, 'ChEffic']
                               - model.pStorageInflows[rp, k, storage_unit])
                              * hindex_count.loc[rp, k] for rp, k in hindex_count.index)
                        + (0 if storage_unit not in model.hydroStorageUnits else sum(model.vStorageSpillage[rp, k, storage_unit] * model.pWeight_k[k] * hindex_count.loc[rp, k] for rp, k in hindex_count.index)))

        model.eStInterRes = pyo.Constraint(model.movingWindowP, model.longDurationEnergyStorageUnits, doc='Inter-day reserve constraint for storage units', rule=eStInterRes_rule)

    # Add vConsump to eDC_BalanceP (vGenP is already there, since it gets added for all generators)
    for rp in model.rp:
        for k in model.k:
            for g, i in model.gi_storage:
                model.eDC_BalanceP_expr[rp, k, i] -= model.vConsump[rp, k, g]

    # OBJECTIVE FUNCTION ADJUSTMENT(S)
    first_stage_objective = 0.0
    second_stage_objective = 0.0

    # Adjust objective and return first_stage_objective expression
    model.objective.expr += first_stage_objective + second_stage_objective
    return first_stage_objective<|MERGE_RESOLUTION|>--- conflicted
+++ resolved
@@ -18,15 +18,11 @@
     storageUnits = cs.dPower_Storage.index.tolist()
     model.storageUnits = pyo.Set(doc='Storage units', initialize=storageUnits)
     LEGO.addToSet(model, "g", storageUnits)
-<<<<<<< HEAD
+    model.gi_storage = pyo.Set(doc="Storage unit g connected to node i", initialize=cs.dPower_Storage.reset_index().set_index(['g', 'i']).index, within=model.storageUnits * model.i)
     LEGO.addToSet(model, "gi", cs.dPower_Storage.reset_index().set_index(['g', 'i']).index)  # Note: Add gi after g since it depends on g
     model.longDurationStorageUnits = pyo.Set(doc='Long-duration storage units (subset of storage units)', initialize=cs.dPower_Storage[cs.dPower_Storage['IsLDES'] == 1].index.tolist(), within=model.storageUnits)
     LEGO.addToSet(model, "tec", cs.dPower_Storage['tec'].unique().tolist())
     LEGO.addToSet(model, "gtec", cs.dPower_Storage.reset_index().set_index(['g', 'tec']).index)
-=======
-    model.gi_storage = pyo.Set(doc="Storage unit g connected to node i", initialize=cs.dPower_Storage.reset_index().set_index(['g', 'i']).index, within=model.storageUnits * model.i)
-    LEGO.addToSet(model, "gi", model.gi_storage)  # Note: Add gi after g since it depends on g
-    model.longDurationEnergyStorageUnits = pyo.Set(doc='Long-duration energy storage units (subset of storage units)', initialize=cs.dPower_Storage[cs.dPower_Storage['IsLDES'] == 1].index.tolist(), within=model.storageUnits)
 
     model.intraStorageUnits = pyo.Set(doc='Intra-day storage units (subset of storage units)', initialize=model.storageUnits if len(model.rp) == 1 else (model.storageUnits - model.longDurationEnergyStorageUnits), within=model.storageUnits)
     model.interStorageUnits = pyo.Set(doc='Inter-day storage units (subset of storage units)', initialize=model.longDurationEnergyStorageUnits if len(model.rp) > 1 else [], within=model.storageUnits)
@@ -38,7 +34,6 @@
 
     # Subset of p with only the elements at 'movingWindow' intervals
     model.movingWindowP = pyo.Set(doc='Set of periods at moving window intervals', initialize=[p for p in model.p if model.p.ord(p) % model.pMovWindow == 0])
->>>>>>> 2407df24
 
     # Parameters
     model.pEnableChDisPower = cs.dPower_Parameters['pEnableChDisPower']  # Avoid simultaneous charging and discharging
@@ -51,15 +46,8 @@
     for g in model.hydroStorageUnits:
         if g in cs.dPower_Inflows.index.get_level_values("g"):
             dInflows.append(cs.dPower_Inflows.loc[(slice(None), slice(None), g), 'value'])
-<<<<<<< HEAD
     dInflows = pd.concat(dInflows, axis=0) if len(dInflows) > 0 else pd.Series(dtype=float)
-
-    model.pLDSInflows = pyo.Param(model.rp, model.k, model.longDurationStorageUnits, initialize=dInflows, doc="Inflows of long-duration storage units [power/timestep]", default=0)
-=======
-    if len(dInflows) != 0:
-        dInflows = pd.concat(dInflows, axis=0)
     model.pStorageInflows = pyo.Param(model.rp, model.k, model.storageUnits, initialize=dInflows, doc="Inflows of long-duration energy storage units [energy/timestep]", default=0)
->>>>>>> 2407df24
 
     model.pMaxCons = pyo.Param(model.storageUnits, initialize=cs.dPower_Storage['MaxCons'], doc='Maximum consumption of storage unit [power]')
 
@@ -113,7 +101,6 @@
         model.eExclusiveChargeDischarge = pyo.ConstraintList(doc='Enforce exclusive charge or discharge for storage units')
         for rp in model.rp:
             for k in model.k:
-<<<<<<< HEAD
                 if len(model.rp) == 1:
                     if model.k.ord(k) == 1:  # Adding IniReserve if it is the first time step (instead of 'prev' value)
                         model.eStIntraRes.add(0 == model.pIniReserve[g] * (model.pExisUnits[g] + model.vGenInvest[g])
@@ -146,19 +133,11 @@
                                           - model.vGenP[rp, k, g] * model.pWeight_k[k] / cs.dPower_Storage.loc[g, 'DisEffic'] + model.vConsump[rp, k, g] * model.pWeight_k[k] * cs.dPower_Storage.loc[g, 'ChEffic']
                                           + ((model.pLDSInflows[rp, k, g] * model.pWeight_k[k] - model.vLDSSpillage[rp, k, g] * model.pWeight_k[k]) if g in model.longDurationStorageUnits else 0))
 
-                # TODO: Check if we should rather do a +/- value and calculate charge/discharge ex-post
-                if model.pEnableChDisPower:
-                    model.eExclusiveChargeDischarge.add(model.vConsump[rp, k, g] <= model.bChargeDisCharge[rp, k, g] * model.pMaxCons[g] * model.pExisUnits[g])
-                    model.eExclusiveChargeDischarge.add(model.vGenP[rp, k, g] <= (1 - model.bChargeDisCharge[rp, k, g]) * model.pMaxProd[g] * model.pExisUnits[g])
-
-    model.eStMaxProd_expr = pyo.Expression(model.rp, model.k, model.storageUnits, doc='Max production expression for storage units', rule=lambda model, rp, k, s: model.vGenP[rp, k, s] - model.vConsump[rp, k, s] - model.pMaxProd[s] * (model.vGenInvest[s] + model.pExisUnits[s]))
-=======
                 for g in model.storageUnits:
                     model.eExclusiveChargeDischarge.add(model.vConsump[rp, k, g] <= model.bChargeDisCharge[rp, k, g] * model.pMaxCons[g] * (model.pExisUnits[g] + model.vGenInvest[g]))
                     model.eExclusiveChargeDischarge.add(model.vGenP[rp, k, g] <= (1 - model.bChargeDisCharge[rp, k, g]) * model.pMaxProd[g] * (model.pExisUnits[g] + model.vGenInvest[g]))
 
     model.eStMaxProd_expr = pyo.Expression(model.rp, model.k, model.storageUnits, doc='Max production expression for storage units', rule=lambda model, rp, k, s: model.vGenP[rp, k, s] - model.vConsump[rp, k, s] - model.pMaxProd[s] * (model.pExisUnits[s] + model.vGenInvest[s]))
->>>>>>> 2407df24
     model.eStMaxProd = pyo.Constraint(model.rp, model.k, model.storageUnits, doc='Max production constraint for storage units', rule=lambda model, rp, k, s: model.eStMaxProd_expr[rp, k, s] <= 0)
 
     model.eStMaxCons_expr = pyo.Expression(model.rp, model.k, model.storageUnits, doc='Max consumption expression for storage units', rule=lambda model, rp, k, s: model.vGenP[rp, k, s] - model.vConsump[rp, k, s] + model.pMaxCons[s] * (model.pExisUnits[s] + model.vGenInvest[s]))
