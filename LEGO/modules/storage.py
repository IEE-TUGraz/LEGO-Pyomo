import pyomo.environ as pyo

from InOutModule.CaseStudy import CaseStudy
from LEGO import LEGO, LEGOUtilities


@LEGOUtilities.safetyCheck_AddElementDefinitionsAndBounds
def add_element_definitions_and_bounds(model: pyo.ConcreteModel, cs: CaseStudy) -> (list[pyo.Var], list[pyo.Var]):
    # Lists for defining stochastic behavior. First stage variables are common for all scenarios, second stage variables are scenario-specific.
    first_stage_variables = []
    second_stage_variables = []

    # Sets
    storageUnits = cs.dPower_Storage.index.tolist()
    model.storageUnits = pyo.Set(doc='Storage units', initialize=storageUnits)
    LEGO.addToSet(model, "g", storageUnits)
    LEGO.addToSet(model, "gi", cs.dPower_Storage.reset_index().set_index(['g', 'i']).index)  # Note: Add gi after g since it depends on g

    # Parameters
    model.pEnableChDisPower = cs.dPower_Parameters['pEnableChDisPower']  # Avoid simultaneous charging and discharging
    model.pE2PRatio = pyo.Param(model.storageUnits, initialize=cs.dPower_Storage['Ene2PowRatio'], doc='Energy to power ratio of storage unit g')
    model.pMinReserve = pyo.Param(model.storageUnits, initialize=cs.dPower_Storage['MinReserve'], doc='Minimum reserve of storage unit g')

    LEGO.addToParameter(model, "pMaxCons", cs.dPower_Storage['MaxCons'], indices=[model.storageUnits], doc='Maximum consumption of storage unit')

    LEGO.addToParameter(model, "pMaxProd", cs.dPower_Storage['MaxProd'])
    LEGO.addToParameter(model, "pMinProd", cs.dPower_Storage['MinProd'])
    LEGO.addToParameter(model, "pExisUnits", cs.dPower_Storage['ExisUnits'])

<<<<<<< HEAD
    lego.addToParameter("pOMVarCost", lego.cs.dPower_Storage['pOMVarCostEUR'])
    lego.addToParameter("pMaxInvest", lego.cs.dPower_Storage['MaxInvest'])
    lego.addToParameter("pEnabInv", lego.cs.dPower_Storage['EnableInvest'])
    lego.addToParameter("pInvestCost", lego.cs.dPower_Storage['InvestCostEUR'])
    lego.addToParameter('pMaxGenQ', lego.cs.dPower_Storage['Qmax'].fillna(0))
    lego.addToParameter('pMinGenQ', lego.cs.dPower_Storage['Qmin'].fillna(0))

=======
    LEGO.addToParameter(model, "pOMVarCost", cs.dPower_Storage['pOMVarCostEUR'])
    LEGO.addToParameter(model, "pMaxInvest", cs.dPower_Storage['MaxInvest'])
    LEGO.addToParameter(model, "pEnabInv", cs.dPower_Storage['EnableInvest'])
    LEGO.addToParameter(model, "pInvestCost", cs.dPower_Storage['InvestCostEUR'])
>>>>>>> bb1583fd

    # Variables
    if model.pEnableChDisPower:
        model.bChargeDisCharge = pyo.Var(model.storageUnits, model.rp, model.k, doc='Binary variable for charging of storage unit g', domain=pyo.Binary)
        second_stage_variables += [model.bChargeDisCharge]

    model.vConsump = pyo.Var(model.rp, model.k, model.storageUnits, doc='Charging of storage unit g', bounds=lambda model, rp, k, g: (0, model.pMaxCons[g] * (model.pExisUnits[g] + (model.pMaxInvest[g] * model.pEnabInv[g]))))
    second_stage_variables += [model.vConsump]

    model.vStIntraRes = pyo.Var(model.rp, model.k, model.storageUnits, doc='Intra-reserve of storage unit g', bounds=(None, None))
    second_stage_variables += [model.vStIntraRes]
    for rp in model.rp:
        for k in model.k:
            for g in model.storageUnits:
                model.vStIntraRes[rp, k, g].setub(model.pE2PRatio[g] * model.pMaxProd[g] * (model.pExisUnits[g] + (model.pMaxInvest[g] * model.pEnabInv[g])))
                model.vStIntraRes[rp, k, g].setlb(model.pE2PRatio[g] * model.pMinReserve[g] * model.pMaxProd[g] * (model.pExisUnits[g] + (model.pMaxInvest[g] * model.pEnabInv[g])))

    model.vStInterRes = pyo.Var(model.p, model.storageUnits, doc='Inter-reserve of storage unit g', bounds=(None, None))
    second_stage_variables += [model.vStInterRes]
    for p in model.p:
        for g in model.storageUnits:
            if model.p.ord(p) == len(model.p):
                if cs.dPower_Parameters['pFixStInterResToIniReserve']:
                    model.vStInterRes[p, g].fix(cs.dPower_Storage.loc[g, 'IniReserve'])
                else:
                    model.vStInterRes[p, g].setlb(cs.dPower_Storage.loc[g, 'IniReserve'])
            elif model.p.ord(p) % model.pMovWindow == 0:
                model.vStInterRes[p, g].setub(model.pE2PRatio[g] * model.pMaxProd[g] * (model.pExisUnits[g] + (model.pMaxInvest[g] * model.pEnabInv[g])))
                model.vStInterRes[p, g].setlb(model.pE2PRatio[g] * model.pMinReserve[g] * model.pMaxProd[g] * (model.pExisUnits[g] + (model.pMaxInvest[g] * model.pEnabInv[g])))

    # NOTE: Return both first and second stage variables as a safety measure - only the first_stage_variables will actually be returned (rest will be removed by the decorator)
    return first_stage_variables, second_stage_variables

    if lego.cs.dPower_Parameters["pEnableSOCP"]:
        for g in lego.model.storageUnits:
            for rp in lego.model.rp:
                for k in lego.model.k:
                    lego.model.vGenQ[rp, k, g].setlb(lego.model.pMinGenQ[g])
                    lego.model.vGenQ[rp, k, g].setub(lego.model.pMaxGenQ[g])

@LEGOUtilities.safetyCheck_addConstraints([add_element_definitions_and_bounds])
def add_constraints(model: pyo.ConcreteModel, cs: CaseStudy):
    # TODO: Check if we should add Hydro here as well

    # Constraint definitions
    model.eStIntraRes = pyo.ConstraintList(doc='Intra-day reserve constraint for storage units')
    model.eExclusiveChargeDischarge = pyo.ConstraintList(doc='Enforce exclusive charge or discharge for storage units')

    # Constraint implementations
    for g in model.storageUnits:
        for rp in model.rp:
            for k in model.k:
                if len(model.rp) == 1:  # Only cyclic if it has multiple representative periods
                    if model.k.ord(k) == 1:  # Adding IniReserve if it is the first time step (instead of 'prev' value)
                        model.eStIntraRes.add(0 == cs.dPower_Storage.loc[g, 'IniReserve'] - model.vStIntraRes[rp, k, g] - model.vGenP[rp, k, g] * model.pWeight_k[k] / cs.dPower_Storage.loc[g, 'DisEffic'] + model.vConsump[rp, k, g] * model.pWeight_k[k] * cs.dPower_Storage.loc[g, 'ChEffic'])
                    else:
                        model.eStIntraRes.add(0 == model.vStIntraRes[rp, model.k.prev(k), g] - model.vStIntraRes[rp, k, g] - model.vGenP[rp, k, g] * model.pWeight_k[k] / cs.dPower_Storage.loc[g, 'DisEffic'] + model.vConsump[rp, k, g] * model.pWeight_k[k] * cs.dPower_Storage.loc[g, 'ChEffic'])
                elif len(model.rp) > 1:
                    model.eStIntraRes.add(0 == model.vStIntraRes[rp, model.k.prevw(k), g] - model.vStIntraRes[rp, k, g] - model.vGenP[rp, k, g] * model.pWeight_k[k] / cs.dPower_Storage.loc[g, 'DisEffic'] + model.vConsump[rp, k, g] * model.pWeight_k[k] * cs.dPower_Storage.loc[g, 'ChEffic'])

                # TODO: Check if we should rather do a +/- value and calculate charge/discharge ex-post
                if model.pEnableChDisPower:
                    model.eExclusiveChargeDischarge.add(model.vConsump[rp, k, g] <= model.bChargeDisCharge[rp, k, g] * model.pMaxCons[g] * model.pExisUnits[g])
                    model.eExclusiveChargeDischarge.add(model.vGenP[rp, k, g] <= (1 - model.bChargeDisCharge[rp, k, g]) * model.pMaxProd[g] * model.pExisUnits[g])

    model.eStMaxProd_expr = pyo.Expression(model.rp, model.k, model.storageUnits, doc='Max production expression for storage units', rule=lambda model, rp, k, s: model.vGenP[rp, k, s] - model.vConsump[rp, k, s] - model.pMaxProd[s] * (model.vGenInvest[s] + model.pExisUnits[s]))
    model.eStMaxProd = pyo.Constraint(model.rp, model.k, model.storageUnits, doc='Max production constraint for storage units', rule=lambda model, rp, k, s: model.eStMaxProd_expr[rp, k, s] <= 0)

    model.eStMaxCons_expr = pyo.Expression(model.rp, model.k, model.storageUnits, doc='Max consumption expression for storage units', rule=lambda model, rp, k, s: model.vGenP[rp, k, s] - model.vConsump[rp, k, s] + model.pMaxCons[s] * (model.vGenInvest[s] + model.pExisUnits[s]))
    model.eStMaxCons = pyo.Constraint(model.rp, model.k, model.storageUnits, doc='Max consumption constraint for storage units', rule=lambda model, rp, k, s: model.eStMaxCons_expr[rp, k, s] >= 0)

    model.eStMaxIntraRes_expr = pyo.Expression(model.rp, model.k, model.storageUnits, doc='Max intra-reserve expression for storage units', rule=lambda model, rp, k, s: model.vStIntraRes[rp, k, s] - model.pMaxProd[s] * (model.vGenInvest[s] + model.pExisUnits[s]) * model.pE2PRatio[s])
    model.eStMaxIntraRes = pyo.Constraint(model.rp, model.k, model.storageUnits, doc='Max intra-reserve constraint for storage units', rule=lambda model, rp, k, s: model.eStMaxIntraRes_expr[rp, k, s] <= 0)

    model.eStMinIntraRes_expr = pyo.Expression(model.rp, model.k, model.storageUnits, doc='Min intra-reserve expression for storage units', rule=lambda model, rp, k, s: model.vStIntraRes[rp, k, s] - model.pMaxProd[s] * (model.vGenInvest[s] + model.pExisUnits[s]) * model.pE2PRatio[s] * model.pMinReserve[s])
    model.eStMinIntraRes = pyo.Constraint(model.rp, model.k, model.storageUnits, doc='Min intra-reserve constraint for storage units', rule=lambda model, rp, k, s: model.eStMinIntraRes_expr[rp, k, s] >= 0)

    def eStMaxInterRes_rule(model, p, s):
        # If current p is a multiple of moving window, add constraint
        if model.p.ord(p) % model.pMovWindow == 0:
            return 0 >= model.vStInterRes[p, s] - model.pMaxProd[s] * (model.vGenInvest[s] + model.pExisUnits[s]) * model.pE2PRatio[s]
        else:
            return pyo.Constraint.Skip

    model.eStMaxInterRes = pyo.Constraint(model.p, model.storageUnits, doc='Max inter-reserve constraint for storage units', rule=eStMaxInterRes_rule)

    def eStMinInterRes_rule(model, p, s):
        # If current p is a multiple of moving window, add constraint
        if model.p.ord(p) % model.pMovWindow == 0:
            return 0 <= model.vStInterRes[p, s] - model.pMaxProd[s] * (model.vGenInvest[s] + model.pExisUnits[s]) * model.pE2PRatio[s] * model.pMinReserve[s]
        else:
            return pyo.Constraint.Skip

    model.eStMinInterRes = pyo.Constraint(model.p, model.storageUnits, doc='Min inter-reserve constraint for storage units', rule=eStMinInterRes_rule)

    def eStInterRes_rule(model, p, storage_unit):
        # If current p is a multiple of moving window, add constraint
        if model.p.ord(p) % model.pMovWindow == 0:
            relevant_hindeces = model.hindex[model.p.ord(p) - model.pMovWindow:model.p.ord(p)]
            hindex_count = relevant_hindeces.to_frame(index=False).groupby(['rp', 'k']).size()

            return (0 ==
                    (model.vStInterRes[model.p.at(model.p.ord(p) - model.pMovWindow), storage_unit] if model.p.ord(p) - model.pMovWindow > 0 else 0)
                    + (cs.dPower_Storage.loc[storage_unit, 'IniReserve'] if model.p.ord(p) == model.pMovWindow else 0)
                    - model.vStInterRes[p, storage_unit]
                    + sum(- model.vGenP[rp2, k2, storage_unit] * model.pWeight_k[k2] / cs.dPower_Storage.loc[storage_unit, 'DisEffic'] * hindex_count.loc[rp2, k2]
                          + model.vConsump[rp2, k2, storage_unit] * model.pWeight_k[k2] * cs.dPower_Storage.loc[storage_unit, 'ChEffic'] * hindex_count.loc[rp2, k2] for rp2, k2 in hindex_count.index))

        else:  # Skip otherwise
            return pyo.Constraint.Skip

    if len(model.rp) > 1:
        model.eStInterRes = pyo.Constraint(model.p, model.storageUnits, doc='Inter-day reserve constraint for storage units', rule=eStInterRes_rule)

    # Add vConsump to eDC_BalanceP (vGenP should already be there, since it gets added for all generators)
    for rp in model.rp:
        for k in model.k:
            for i in model.i:
                for g in model.storageUnits:
                    if (g, i) in model.gi:
                        model.eDC_BalanceP_expr[rp, k, i] -= model.vConsump[rp, k, g]

    # OBJECTIVE FUNCTION ADJUSTMENT(S)
    first_stage_objective = 0.0
    second_stage_objective = 0.0

    # No additional objective expressions for storage units (already handled in "power" module)

    # Adjust objective and return first_stage_objective expression
    model.objective.expr += first_stage_objective + second_stage_objective
    return first_stage_objective<|MERGE_RESOLUTION|>--- conflicted
+++ resolved
@@ -27,20 +27,13 @@
     LEGO.addToParameter(model, "pMinProd", cs.dPower_Storage['MinProd'])
     LEGO.addToParameter(model, "pExisUnits", cs.dPower_Storage['ExisUnits'])
 
-<<<<<<< HEAD
-    lego.addToParameter("pOMVarCost", lego.cs.dPower_Storage['pOMVarCostEUR'])
-    lego.addToParameter("pMaxInvest", lego.cs.dPower_Storage['MaxInvest'])
-    lego.addToParameter("pEnabInv", lego.cs.dPower_Storage['EnableInvest'])
-    lego.addToParameter("pInvestCost", lego.cs.dPower_Storage['InvestCostEUR'])
-    lego.addToParameter('pMaxGenQ', lego.cs.dPower_Storage['Qmax'].fillna(0))
-    lego.addToParameter('pMinGenQ', lego.cs.dPower_Storage['Qmin'].fillna(0))
+    LEGO.addToParameter(model,"pOMVarCost", cs.dPower_Storage['pOMVarCostEUR'])
+    LEGO.addToParameter(model,"pMaxInvest", cs.dPower_Storage['MaxInvest'])
+    LEGO.addToParameter(model,"pEnabInv", cs.dPower_Storage['EnableInvest'])
+    LEGO.addToParameter(model,"pInvestCost", cs.dPower_Storage['InvestCostEUR'])
+    LEGO.addToParameter(model,'pMaxGenQ', cs.dPower_Storage['Qmax'].fillna(0))
+    LEGO.addToParameter(model,'pMinGenQ', cs.dPower_Storage['Qmin'].fillna(0))
 
-=======
-    LEGO.addToParameter(model, "pOMVarCost", cs.dPower_Storage['pOMVarCostEUR'])
-    LEGO.addToParameter(model, "pMaxInvest", cs.dPower_Storage['MaxInvest'])
-    LEGO.addToParameter(model, "pEnabInv", cs.dPower_Storage['EnableInvest'])
-    LEGO.addToParameter(model, "pInvestCost", cs.dPower_Storage['InvestCostEUR'])
->>>>>>> bb1583fd
 
     # Variables
     if model.pEnableChDisPower:
@@ -71,15 +64,16 @@
                 model.vStInterRes[p, g].setub(model.pE2PRatio[g] * model.pMaxProd[g] * (model.pExisUnits[g] + (model.pMaxInvest[g] * model.pEnabInv[g])))
                 model.vStInterRes[p, g].setlb(model.pE2PRatio[g] * model.pMinReserve[g] * model.pMaxProd[g] * (model.pExisUnits[g] + (model.pMaxInvest[g] * model.pEnabInv[g])))
 
+    if cs.dPower_Parameters["pEnableSOCP"]:
+        for g in model.storageUnits:
+            for rp in model.rp:
+                for k in model.k:
+                    model.vGenQ[rp, k, g].setlb(model.pMinGenQ[g])
+                    model.vGenQ[rp, k, g].setub(model.pMaxGenQ[g])
+                    
     # NOTE: Return both first and second stage variables as a safety measure - only the first_stage_variables will actually be returned (rest will be removed by the decorator)
     return first_stage_variables, second_stage_variables
 
-    if lego.cs.dPower_Parameters["pEnableSOCP"]:
-        for g in lego.model.storageUnits:
-            for rp in lego.model.rp:
-                for k in lego.model.k:
-                    lego.model.vGenQ[rp, k, g].setlb(lego.model.pMinGenQ[g])
-                    lego.model.vGenQ[rp, k, g].setub(lego.model.pMaxGenQ[g])
 
 @LEGOUtilities.safetyCheck_addConstraints([add_element_definitions_and_bounds])
 def add_constraints(model: pyo.ConcreteModel, cs: CaseStudy):
