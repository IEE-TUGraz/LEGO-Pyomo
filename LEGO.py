import argparse
import logging
import os
import time
import logging

import pyomo.environ as pyo
from pyomo.util.infeasible import log_infeasible_constraints
from rich_argparse import RichHelpFormatter
<<<<<<< HEAD
from InOutModule import ExcelWriter
=======

from InOutModule import SQLiteWriter, ExcelWriter
>>>>>>> bb1583fd
from InOutModule.CaseStudy import CaseStudy
from InOutModule.printer import Printer
from LEGO.LEGO import LEGO

printer = Printer.getInstance()

# Set up logging so that infeasible constraints are logged by pyomo
logger = logging.getLogger("pyomo")
logger.setLevel("INFO")

# Parse command line arguments and automatically check for correct usage
parser = argparse.ArgumentParser(description="Starts LEGO for given case study", formatter_class=RichHelpFormatter)


# Check if given string path is a directory
def directory_path(string):
    if os.path.isdir(string):
        return string
    else:
        raise argparse.ArgumentTypeError(f"Directory path not valid: '{string}'")


parser.add_argument("caseStudyDirectory", type=directory_path, help="Path to folder containing data for LEGO model")
args = parser.parse_args()

# Load case study
printer.information(f"Loading case study from '{args.caseStudyDirectory}'")
start_time = time.time()
cs = CaseStudy(args.caseStudyDirectory)
lego = LEGO(cs)
printer.information(f"Loading case study took {time.time() - start_time:.2f} seconds")

# Build LEGO model
printer.information("Building LEGO model")
#lego.cs.dPower_Demand = lego.cs.dPower_Demand["k" >= 24]
model, timing = lego.build_model()
# fix solved variables
printer.information(f"Building LEGO model took {timing:.2f} seconds")

# Solve LEGO model
printer.information("Solving LEGO model")
results, timing, objective_value = lego.solve_model()
printer.information(f"Solving LEGO model took {timing:.2f} seconds")

logger = logging.getLogger('pyomo.util.infeasible')
logger.setLevel(logging.INFO)

# Ensure there is a handler attached
if not logger.handlers:
    handler = logging.StreamHandler()
    handler.setFormatter(logging.Formatter('%(message)s'))
    logger.addHandler(handler)

match results.solver.termination_condition:
    case pyo.TerminationCondition.optimal:
        printer.success(f"Optimal solution: {pyo.value(model.objective):.4f}")
    case pyo.TerminationCondition.infeasible | pyo.TerminationCondition.unbounded:
        printer.error(f"Model returned as {results.solver.termination_condition}, logging infeasible constraints:")
        log_infeasible_constraints(model, log_expression= False)
    case _:
        printer.warning(f"Solver terminated with condition: {results.solver.termination_condition}")

<<<<<<< HEAD
=======
SQLiteWriter.model_to_sqlite(model, "model.sqlite")
>>>>>>> bb1583fd
ExcelWriter.model_to_excel(model, "model.xlsx")<|MERGE_RESOLUTION|>--- conflicted
+++ resolved
@@ -2,17 +2,13 @@
 import logging
 import os
 import time
-import logging
 
 import pyomo.environ as pyo
+from pyomo.core import NameLabeler
 from pyomo.util.infeasible import log_infeasible_constraints
 from rich_argparse import RichHelpFormatter
-<<<<<<< HEAD
-from InOutModule import ExcelWriter
-=======
 
 from InOutModule import SQLiteWriter, ExcelWriter
->>>>>>> bb1583fd
 from InOutModule.CaseStudy import CaseStudy
 from InOutModule.printer import Printer
 from LEGO.LEGO import LEGO
@@ -47,7 +43,7 @@
 
 # Build LEGO model
 printer.information("Building LEGO model")
-#lego.cs.dPower_Demand = lego.cs.dPower_Demand["k" >= 24]
+# lego.cs.dPower_Demand = lego.cs.dPower_Demand["k" >= 24]
 model, timing = lego.build_model()
 # fix solved variables
 printer.information(f"Building LEGO model took {timing:.2f} seconds")
@@ -71,12 +67,10 @@
         printer.success(f"Optimal solution: {pyo.value(model.objective):.4f}")
     case pyo.TerminationCondition.infeasible | pyo.TerminationCondition.unbounded:
         printer.error(f"Model returned as {results.solver.termination_condition}, logging infeasible constraints:")
-        log_infeasible_constraints(model, log_expression= False)
+        log_infeasible_constraints(model, log_expression=False)
     case _:
         printer.warning(f"Solver terminated with condition: {results.solver.termination_condition}")
 
-<<<<<<< HEAD
-=======
 SQLiteWriter.model_to_sqlite(model, "model.sqlite")
->>>>>>> bb1583fd
-ExcelWriter.model_to_excel(model, "model.xlsx")+ExcelWriter.model_to_excel(model, "model.xlsx")
+model.write(model.mps, io_options={'labeler': NameLabeler()})