import cplex
import re
import typing
from collections import OrderedDict

<<<<<<< HEAD
from tools.printer import Printer
=======
from pulp import LpProblem

from InOutModule.printer import Printer
>>>>>>> bb1583fd

printer = Printer.getInstance()
printer.set_width(240)

def load_mps(filepath):

    model = cplex.Cplex()
    model.set_results_stream(None)  # suppress CPLEX output
    model.set_log_stream(None)
    model.set_warning_stream(None)
    model.set_error_stream(None)
    model.read(filepath)

    return model

def get_model_data(model):
    var_names = model.variables.get_names()
    lower_bounds = model.variables.get_lower_bounds()
    upper_bounds = model.variables.get_upper_bounds()
    # values = model.solution.get_values() # Only works if the model can be solved
    # var_values = dict(zip(var_names, values))
    # print(var_values)
    obj_linear = dict(zip(var_names, model.objective.get_linear()))

    obj_quadratic = {
        (var_names[i], var_names[j]): coeff
        for i, j, coeff in model.objective.get_quadratic()
    }
    obj_sense = model.objective.sense

    constraint_names_linear = model.linear_constraints.get_names()
    rhs_linear = dict(zip(constraint_names_linear, model.linear_constraints.get_rhs()))
    lin_sense = dict(zip(constraint_names_linear, model.linear_constraints.get_senses()))
    matrix_linear = {
        constraint_names_linear[i]: {
            var_names[ind]: val
            for ind, val in zip(model.linear_constraints.get_rows(i).ind,
                                model.linear_constraints.get_rows(i).val)
        }
        for i in range(model.linear_constraints.get_num())
    }

    constraint_names_quadratic = model.quadratic_constraints.get_names()
    rhs_quadratic = dict(zip(constraint_names_quadratic, model.quadratic_constraints.get_rhs()))
    quad_sense = {name: "E" for name in constraint_names_quadratic}
    matrix_quadratic = {
        constraint_names_quadratic[i]: {
            (var_names[ind1], var_names[ind2]): val
            for ind1, ind2, val in zip(
                model.quadratic_constraints.get_quadratic_components(i).ind1,
                model.quadratic_constraints.get_quadratic_components(i).ind2,
                model.quadratic_constraints.get_quadratic_components(i).val
            )
        }
        for i in range(model.quadratic_constraints.get_num())
    }

    data = {
        "variables": var_names,
        "bounds": {
            "lower": lower_bounds,
            "upper": upper_bounds,
        },
        "obj": {
            "linear": obj_linear,
            "quadratic": obj_quadratic,
            "sense": obj_sense,
        },
        "matrix": {
            "linear": matrix_linear,
            "quadratic": matrix_quadratic,
        },
        "rhs": {
            "linear": rhs_linear,
            "quadratic": rhs_quadratic,
        },
        "sense": {
            "linear": lin_sense,
            "quadratic": quad_sense,
        },
    }

    return data

def get_fixed_zero_variables(
    data,
    precision: float = 1e-12,
    coefficients_to_skip: list[str] | None = None,
) -> list[str]:
    """
    Return a list of *normalised* names that are fixed to zero
    (lb == ub == 0, within precision) and do **not** match any
    substring in `coefficients_to_skip`.
    """
    coefficients_to_skip = coefficients_to_skip or []

    fixed_to_zero = []
    for i, var in enumerate(data["variables"]):
        lb = data["bounds"]["lower"][i]
        ub = data["bounds"]["upper"][i]

        if (lb == ub == 0) or (
            lb is not None and ub is not None and
            abs(lb) < precision and abs(ub) < precision
        ):
            norm = normalize_variable_names(str(var))
            if any(s in norm for s in coefficients_to_skip):
                continue
            fixed_to_zero.append(norm)

    return fixed_to_zero



def normalize_variable_names(var_name: str) -> str:
    """
    Normalize a single variable name and return both the normalized
    name and the original. Automatically casts to string if needed.
    """
    var_name = var_name.replace('[', '(').replace(']', ')')
    normalized_var = var_name
    return normalized_var


# Normalize constraints by
# 1. Replacing all names with actual names in the model
# 2. Sorting the constraint by name
# 3. Normalizing all factors based on the constant
def normalize_constraints(
    data,
    constraints_to_skip: list[str] = None,
    constraints_to_keep: list[str] = None,
    coefficients_to_skip: list[str] = None,
) -> typing.Tuple[dict[str, OrderedDict[str, float]], dict[str, float], dict[str, str]]:
    """
    Normalize linear constraints:
    - Filters constraints and coefficients
    - Converts all RHS to ±1 (if non-zero), adjusts coefficients accordingly
    - Flips inequality direction if RHS is negative
    - Sorts variables in constraints

    Returns:
        constraints: {normalized_constraint_name: OrderedDict of {normalized_variable_name: coeff}}
        rhs: {normalized_constraint_name: float}
        sense: {normalized_constraint_name: "<=", ">=", "="}
    """
    constraints_to_skip = constraints_to_skip or []
    constraints_to_keep = constraints_to_keep or []
    coefficients_to_skip = coefficients_to_skip or []

    if constraints_to_skip and constraints_to_keep:
        raise ValueError("constraints_to_skip and constraints_to_keep cannot be set at the same time")

    sense_map = {"L": "<=", "G": ">=", "E": "="}
    reverse_sense = {"<=": ">=", ">=": "<=", "=": "="}

    constraints = OrderedDict()
    normalized_rhs = {}
    normalized_sense = {}

    for orig_name, coeffs in data["matrix"]["linear"].items():
        name = orig_name

        # Skip or keep
        if any(skip in name for skip in constraints_to_skip):
            continue
        if constraints_to_keep and not any(keep in name for keep in constraints_to_keep):
            continue

        # Remove prefixes and suffixes
        for prefix in ["c_e_", "c_l_", "c_u_"]:
            if name.startswith(prefix):
                name = name[len(prefix):]
        if name.endswith("_"):
            name = name[:-1]
        if "_" in name:
            parts = name.rsplit("_", 1)
            if parts[1].isdigit():
                name = f"{parts[0]}({parts[1]})"

        rhs = data["rhs"]["linear"].get(orig_name, 0.0)
        sense_code = data["sense"]["linear"].get(orig_name, "E")
        symbol = sense_map.get(sense_code, sense_code)

        if rhs == 0.0:
            scale = 1.0
            adjusted_rhs = 0.0
            symbol = symbol
        else:
            scale = 1.0 / abs(rhs)
            adjusted_rhs = 1.0
            symbol = symbol
            if rhs < 0:
                symbol = reverse_sense[symbol]


        normalized_coeffs = OrderedDict()
        for var, val in coeffs.items():
            if any(skip in var for skip in coefficients_to_skip):
                continue

            normalized_var = normalize_variable_names(var)

            sorted_var = sort_indices(normalized_var)
            normal_var = val * scale
            if rhs < 0:
                normal_var *= -1  # Flip variable if RHS is negative

            normalized_coeffs[sorted_var] = normal_var

        normalized_coeffs = OrderedDict(
            sorted((normalize_variable_names(k), v) for k, v in normalized_coeffs.items())
        )
        normalized_name = normalize_variable_names(name)
        constraints[normalized_name] = normalized_coeffs
        # Store normalized RHS and sense but not needed right now
        normalized_rhs[normalized_name] = adjusted_rhs
        normalized_sense[normalized_name] = symbol

    return constraints, normalized_rhs, normalized_sense

def normalize_quadratic_constraints(data,
    constraints_to_skip: list[str] = None,
    constraints_to_keep: list[str] = None,
    coefficients_to_skip: list[str] = None,
) -> typing.Tuple[dict[str, OrderedDict[str, float]], dict[str, float], dict[str, str]]:

    constraints_to_skip = constraints_to_skip or []
    constraints_to_keep = constraints_to_keep or []
    coefficients_to_skip = coefficients_to_skip or []

    if constraints_to_skip and constraints_to_keep:
        raise ValueError("Only one of constraints_to_skip or constraints_to_keep can be set.")

    sense_map = {"L": "<=", "G": ">=", "E": "="}
    reverse_sense = {"<=": ">=", ">=": "<=", "=": "="}

    quad_constraints = OrderedDict()
    quad_normalized_rhs = {}
    quad_normalized_sense = {}

    for quad_orig_name, quad_coeffs in data["matrix"]["quadratic"].items():
        # Skip filters use original name
        if any(skip in quad_orig_name for skip in constraints_to_skip):
            continue
        if constraints_to_keep and not any(keep in quad_orig_name for keep in constraints_to_keep):
            continue

        # Extract RHS and sense BEFORE normalization
        quad_rhs = data['rhs']['quadratic'].get(quad_orig_name, 0.0)

        quad_sense_code = data['sense']["quadratic"].get(quad_orig_name, "E")
        quad_symbol = sense_map.get(quad_sense_code, quad_sense_code)

        # Compute scaling
        if quad_rhs == 0:
            scale = 1.0
            adjusted_rhs = 0.0
        else:
            scale = 1.0 / abs(quad_rhs)
            adjusted_rhs = 1.0
            if quad_rhs < 0:
                quad_symbol = reverse_sense[quad_symbol]

        # Now normalize constraint name
        quad_name = quad_orig_name
        for prefix in ["c_e_", "c_l_", "c_u_"]:
            if quad_name.startswith(prefix):
                quad_name = quad_name[len(prefix):]
        if quad_name.endswith("_"):
            quad_name = quad_name[:-1]
        if "_" in quad_name:
            parts = quad_name.rsplit("_", 1)
            if parts[1].isdigit():
                quad_name = f"{parts[0]}({parts[1]})"
        quad_normalized_name = normalize_variable_names(quad_name)

        # Normalize coefficients
        quad_normalized_coeffs = OrderedDict()
        for (v1, v2), val in quad_coeffs.items():
            if any(skip in v1 for skip in coefficients_to_skip) or any(skip in v2 for skip in coefficients_to_skip):
                continue

            quad_v1_norm = sort_indices(normalize_variable_names(v1))
            quad_v2_norm = sort_indices(normalize_variable_names(v2))
            key = tuple(sorted((quad_v1_norm, quad_v2_norm)))
            quad_normalized_coeffs[key] = quad_normalized_coeffs.get(key, 0.0) + val * scale

        quad_constraints[quad_normalized_name] = quad_normalized_coeffs
        quad_normalized_rhs[quad_normalized_name] = adjusted_rhs
        quad_normalized_sense[quad_normalized_name] = quad_symbol

    return quad_constraints, quad_normalized_rhs, quad_normalized_sense


def sort_indices(coefficient: str) -> str:
    """
    Sorts and organizes the indices within a coefficient string in alphabetical order.

    If the coefficient string does not contain indices (i.e., it doesn't match the
    pattern `name(index1,index2,...)`), the original string is returned unchanged.

    :param coefficient: The input coefficient string with optional indices.
    :type coefficient: str
    :return: A string with sorted indices, or the original string if no indices are present.
    :rtype: str
    """
    # regex_result = re.findall(r"(\w+)\(([^)]*)\)", coefficient)
    #
    # # If no match found, return the original string
    # if not regex_result:
    #     return coefficient
    #
    # if len(regex_result) > 1:
    #     raise ValueError(f"More than one index group found in {coefficient}")
    #
    # name, indices_str = regex_result[0]
    # if not indices_str.strip():
    #     return coefficient  # No indices, return original
    #
    # indices = sorted(i.strip() for i in indices_str.split(",") if i.strip())
    #return f"{name}({','.join(indices)})"
    return coefficient

# Sort constraints by number of coefficients
def sort_constraints(constraints: typing.Dict[str, OrderedDict[str, str]]) -> OrderedDict[int, OrderedDict[str, OrderedDict[str, str]]]:
    constraint_dicts: OrderedDict[int, OrderedDict[str, OrderedDict[str, str]]] = OrderedDict()

    for constraint_name, constraint in constraints.items():
        if len(constraint) not in constraint_dicts:
            constraint_dicts[len(constraint)] = OrderedDict()  # Initialize dictionary

        if constraint_name in constraint_dicts[len(constraint)]:
            raise ValueError(f"Constraint {constraint_name} already in dictionary")

        constraint_dicts[len(constraint)][constraint_name] = constraint  # Add constraint to dictionary
    return OrderedDict(sorted(constraint_dicts.items()))


# Compare two lists of constraints where coefficients are already normalized (i.e. sorted by length and all factors are divided by the constant)
def compare_linear_constraints(
    constraints1: dict[str, OrderedDict[str, float]],
    constraints2: dict[str, OrderedDict[str, float]],
    vars_fixed_to_zero: set[str],
    precision: float = 1e-12,
    constraints_to_enforce_from2: list[str] = None,
    print_additional_information: bool = False,
) -> dict[str, int]:
    """
    Compare two sets of normalized constraints, optionally filtering out
    variables fixed to zero and enforcing specific constraints to be present.

    :param constraints1: Constraints from Pyomo Model
    :param constraints2: Constraints from GAMS Model
    :param vars_fixed_to_zero: Set of variable names to eliminate from constraints
    :param precision: Threshold for comparing floating-point values
    :param constraints_to_enforce_from2: List of constraint name substrings that must be present in GAMS Model
    :param print_additional_information: Flag to print detailed debug info
    :return: Dictionary with counts of perfect, partial, and missing matches
    """

    # Remove coefficients for variables fixed to zero
    def clear_linear_constraints(constraints):
        cleaned = {}
        for cname, coeffs in constraints.items():
            new_coeffs = OrderedDict(
                (var, val)
                for var, val in coeffs.items()
                if var not in vars_fixed_to_zero and abs(val) >= precision
            )
            cleaned[cname] = new_coeffs
        return cleaned

    cleaned_constraints1_raw = clear_linear_constraints(constraints1)
    cleaned_constraints2_raw = clear_linear_constraints(constraints2)

    removed1 = [k for k, v in cleaned_constraints1_raw.items() if len(v) == 0]
    removed2 = [k for k, v in cleaned_constraints2_raw.items() if len(v) == 0]

    printer.information(f"Removed {len(removed1)} constraints of 0 length from Pyomo Model after eliminating fixed-to-zero vars.")
    if len(removed1) > 0:
        printer.information("Example constraints removed from Pyomo Model: " + ", ".join(removed1[:5]))

    printer.information(f"Removed {len(removed2)} constraints of 0 length from GAMS Model after eliminating fixed-to-zero vars.")
    if len(removed2) > 0:
        printer.information("Example constraints removed from GAMS Model: " + ", ".join(removed2[:5]))

    cleaned_constraints1 = {k: v for k, v in cleaned_constraints1_raw.items() if len(v) > 0}
    cleaned_constraints2 = {k: v for k, v in cleaned_constraints2_raw.items() if len(v) > 0}

    constraint_dicts1 = sort_constraints(cleaned_constraints1)
    constraint_dicts2 = sort_constraints(cleaned_constraints2)


    counter_perfect_total = 0
    counter_partial_total = 0
    counter_missing1_total = 0
    counter_missing2_total = 0

    for length, group1 in constraint_dicts1.items():
        if length not in constraint_dicts2:
            counter_missing2_total += len(group1)
            if print_additional_information:
                print(f"No constraints of length {length} in GAMS Model; skipping {len(group1)} constraints.")
            continue

        group2 = constraint_dicts2[length]
        matched_in_group2 = set()

        for cname1, c1 in group1.items():
            # Skip constraints that are all zero (i.e., no coefficients left after removing fixed-to-zero vars)
            if all(abs(v) < precision for v in c1.values()):
                continue

            matched = False
            for cname2, c2 in group2.items():
                if cname2 in matched_in_group2:
                    continue
                if all(abs(v) < precision for v in c2.values()):
                    continue
                if set(c1.keys()) != set(c2.keys()):
                    continue

                coefficients_off_by_minus_one = 0
                partial_mismatches1 = {}
                partial_mismatches2 = {}
                status = "Potential match"

                for var in c1.keys():
                    val1, val2 = float(c1[var]), float(c2[var])

                    if abs(val1) < precision:
                        if abs(val2) > precision:
                            status = "Coefficient values differ"
                            partial_mismatches1[var] = val1
                            partial_mismatches2[var] = val2
                            break
                    else:
                        rel_diff = abs((val1 - val2) / val1)
                        if rel_diff > precision:
                            rel_diff_sign_flip = abs(((val1 * -1) - val2) / val1)
                            if rel_diff_sign_flip <= precision:
                                coefficients_off_by_minus_one += 1
                            else:
                                status = "Coefficient values differ"
                                partial_mismatches1[var] = val1
                                partial_mismatches2[var] = val2
                                break

                if status == "Potential match":
                    matched = True
                    counter_perfect_total += 1
                    matched_in_group2.add(cname2)
                    break
                elif status == "Coefficient values differ":
                    matched = True
                    counter_partial_total += 1
                    matched_in_group2.add(cname2)
                    if print_additional_information:
                        print(f"Partial mismatch: {cname1} vs {cname2}")
                        print(f"  Pyomo Model coefficients: {partial_mismatches1}")
                        print(f"  GAMS Model coefficients: {partial_mismatches2}")
                    break

            if not matched:
                counter_missing2_total += 1
                if print_additional_information:
                    print(f"No match for constraint: {cname1}")

        unmatched_2 = len(group2) - len(matched_in_group2)
        counter_missing1_total += unmatched_2

        if unmatched_2 > 0 and print_additional_information:
            print(f"{unmatched_2} constraints of length {length} in GAMS Model unmatched for in Pyomo" )

            # Print missing constraint names or keys
            missing_constraints = [key for key in group2 if key not in matched_in_group2]
            print("Example unmatched constraints of GAMS missing in Pyomo:")
            for key in missing_constraints[:50]:

                print(f"  - {key}")

    extra_lengths_in_model2 = set(constraint_dicts2.keys()) - set(constraint_dicts1.keys())
    for length in extra_lengths_in_model2:
        unmatched_group = {
            name: coeffs for name, coeffs in constraint_dicts2[length].items()
            if not all(abs(v) < precision for v in coeffs.values())
        }
        num_unmatched = len(unmatched_group)
        counter_missing1_total += num_unmatched
        if num_unmatched > 0 and print_additional_information:
            print(f"{num_unmatched} constraints in GAMS Model of length {length} missing in Pyomo Model.")

    if constraints_to_enforce_from2:
        for enforced_name in constraints_to_enforce_from2:
            found = any(enforced_name in c_name for group in constraint_dicts2.values() for c_name in group.keys())
            if not found:
                counter_missing1_total += 1
                if print_additional_information:
                    print(f"Enforced constraint missing in GAMS Model: {enforced_name}")

    return {
        "perfect": counter_perfect_total,
        "partial": counter_partial_total,
        "missing in Pyomo Model": counter_missing1_total,
        "missing in GAMS Model": counter_missing2_total,
    }

def compare_quadratic_constraints(
    quad_constraints1: dict[str, dict[tuple[str, str], float]],
    quad_constraints2: dict[str, dict[tuple[str, str], float]],
    vars_fixed_to_zero: set[str],
    precision: float = 1e-12,
    constraints_to_enforce_from2: list[str] = None,
    print_additional_information: bool = False,
) -> dict[str, int]:
    """
    Compare two sets of quadratic constraints, ignoring variables fixed to zero.
    Each constraint is a dict mapping (var1, var2) -> coefficient.
    """

    def clear_quad_constraints(
        quad_constraints: dict[str, dict[tuple[str, str], float]]
    ) -> tuple[dict[str, dict[tuple[str, str], float]], list[str]]:
        cleaned = {}
        removed = []
        for cname, qdict in quad_constraints.items():
            q_clean = {}
            for (v1, v2), coeff in qdict.items():
                if v1 in vars_fixed_to_zero or v2 in vars_fixed_to_zero:
                    continue
                if abs(coeff) < precision:
                    continue
                # Canonicalize key
                key = tuple(sorted((v1, v2)))
                q_clean[key] = q_clean.get(key, 0.0) + coeff
            if q_clean:
                cleaned[cname] = q_clean
            else:
                removed.append(cname)
        return cleaned, removed

    if constraints_to_enforce_from2 is None:
        constraints_to_enforce_from2 = []

    cleaned1, removed1 = clear_quad_constraints(quad_constraints1)
    cleaned2, removed2 = clear_quad_constraints(quad_constraints2)

    printer.information(f"Removed {len(removed1)} quadratic constraints of 0 length from Pyomo Model after eliminating fixed-to-zero vars.")
    printer.information(f"Removed {len(removed2)} quadratic constraints of 0 length from GAMS Model after eliminating fixed-to-zero vars.")


    names1 = set(cleaned1.keys())
    names2 = set(cleaned2.keys())

    counter_perfect = 0
    counter_partial = 0
    counter_missing1 = 0
    counter_missing2 = 0

    for cname in names1:
        if cname not in cleaned2:
            counter_missing2 += 1
            if print_additional_information:
                print(f"[✘] Constraint {cname} missing in GAMS Model.")
            continue

        q1 = cleaned1[cname]
        q2 = cleaned2[cname]

        if set(q1.keys()) != set(q2.keys()):
            counter_partial += 1
            if print_additional_information:
                missing_keys = set(q1.keys()).symmetric_difference(q2.keys())
                print(f"[⚠] Constraint {cname}: mismatched variable pairs: {missing_keys}")
            continue

        mismatch_found = False

        for key in q1:
            val1 = q1[key]
            val2 = q2[key]
            denom = max(abs(val1), abs(val2), precision)  # prevent zero division
            rel_diff = abs(val1 - val2) / denom
            if rel_diff > precision:
                mismatch_found = True
                if print_additional_information:
                    print(f" [⚠] Constraint {cname}: {key} -> {val1} ≠ {val2}")
                break

        if mismatch_found:
            counter_partial += 1
        else:
            counter_perfect += 1

    for cname in names2 - names1:
        counter_missing1 += 1
        if print_additional_information:
            print(f"[✘] Quadratic constraint {cname} missing in Pyomo Model.")

    print(f"[✔] {counter_perfect} quadratic constraints matched perfectly.")
    if counter_partial:
        print(f"[⚠] {counter_partial} quadratic constraints partially mismatched.")
    if counter_missing1:
        print(f"[✘] {counter_missing1} quadratic constraints missing in Pyomo Model.")
    if counter_missing2:
        print(f"[✘] {counter_missing2} quadratic constraints missing in GAMS Model.")

    return {
        "perfect": counter_perfect,
        "partial": counter_partial,
        "missing in Pyomo Model": counter_missing1,
        "missing in GAMS Model": counter_missing2,
    }


# Compare two lists of variables where coefficients are already normalized
# Returns a list of variables that are missing in the second list
def compare_variables(vars1, vars2, vars_fixed_to_zero=None, precision: float = 1e-12,print_additional_information: bool = False) -> dict[str, int]:
    counter = 0
    counter_perfect_total = 0
    counter_partial_total = 0
    counter_missing1_total = 0
    counter_missing2_total = 0
    vars_fixed_to_zero = set(vars_fixed_to_zero or [])

    vars2 = vars2.copy()

    for v in vars1:
        found = False
        bounds_differ = False
        for v2 in vars2:
            if v[0] == v2[0]:  # We see if the variable names match
                found = True
                if v[1] is None or v2[1] is None: # If one of the bounds is None, we compare if the other one is also none
                    if v[1] != v2[1]:   # If one bound is None and the other is not, they differ
                        bounds_differ = True
                        break
                elif v[1] == 0: # If the lower bound is 0, we check if the other lower bound is sufficiently small
                    if abs(v2[1]) > precision:
                        bounds_differ = True
                        break
                elif abs((v[1] - v2[1]) / v[1]) > precision: # If the first lower bound is not 0 or None we check if the relative difference is within the precision
                    bounds_differ = True
                    break
                # Same for upper bounds
                if v[2] is None or v2[2] is None:
                    if v[2] != v2[2]:
                        bounds_differ = True
                        break
                elif v[2] == 0:
                    if abs(v2[2]) > precision:
                        bounds_differ = True
                        break
                elif abs((v[2] - v2[2]) / v[2]) > precision:
                    bounds_differ = True
                    break
                break  # Found a match, exit inner loop

        if not found: # If a variable is not found in GAMS Model
            if v[0] in vars_fixed_to_zero: # If the variable is fixed to zero, we can ignore it
                counter += 1
            else:
                if counter > 0: # If we have counted some perfect matches, we print them
                    printer.success(f"{counter} variables matched perfectly")
                    counter_perfect_total += counter
                    counter = 0
                counter_missing2_total += 1
                if print_additional_information:
                    printer.warning(f"Variable not found in GAMS Model: {v}") # Print variable that is missing in GAMS Model
        elif bounds_differ: # If the variable is found but the bounds differ
            vars2.remove(v2)
            if counter > 0:
                printer.success(f"{counter} variables matched perfectly")
                counter_perfect_total += counter
                counter = 0
            counter_partial_total += 1
            if print_additional_information:
             printer.error(f"Variable bounds differ: Pyomo Model: {v} | GAMS Model: {v2}")
        else:
            counter += 1
            vars2.remove(v2)

        if counter > 0 and counter % 500 == 0:
            printer.information(f"{counter} variables matched perfectly, continue to count...")

    if counter > 0:
        printer.success(f"{counter} variables matched perfectly")

    if len(vars2) > 0:  # If there are still variables left in GAMS Model that were not found in Pyomo Model
        if print_additional_information:
            missing_var_names = [v[0] for v in vars2]
            formatted_var_list = ", ".join(missing_var_names)
            printer.error(
                f"Variables missing in Pyomo model ({len(vars2)} total): {formatted_var_list}"
            )

        counter_missing1_total += len(vars2)

    if vars_fixed_to_zero:
        info_list = [str(v) for v in vars_fixed_to_zero]
        preview = ", ".join(info_list[:5])
        total = len(info_list)
        printer.information(
            f"Variables missing in GAMS model, but fixed to 0: {preview}"
            + (f", ... [{total} total]" if total > 5 else "")
        )

    counter_perfect_total += counter

    return {
        "perfect": counter_perfect_total,
        "partial": counter_partial_total,
        "missing in Pyomo Model": counter_missing1_total,
        "missing in GAMS Model": counter_missing2_total
    }


def normalize_objective(
    model_data,
    vars_fixed_to_zero: set[str] | None = None,
    coefficients_to_skip: list[str] | None = None,
    zero_tol: float = 1e-15,
) -> tuple[dict, dict]:
    """
    Build a dict {normalised-var-name: coeff} while
    • dropping vars fixed to zero
    • dropping vars whose name contains any substring in `coefficients_to_skip`
    • dropping coefficients whose magnitude ≤ zero_tol
    """
    vars_fixed_to_zero = vars_fixed_to_zero or set()
    coefficients_to_skip = coefficients_to_skip or []
    norm_lin = {}
    norm_quad = {}
    skipped = []
    skipped_quadratic = []
    # Normalize linear objective coefficients
    for raw_name, val in model_data["obj"]["linear"].items():
        if abs(val) <= zero_tol:
            continue

        norm_name = sort_indices(normalize_variable_names(raw_name))
        if any(substr in norm_name for substr in coefficients_to_skip):
            skipped.append(raw_name)
            continue
        if norm_name in vars_fixed_to_zero:
            skipped.append(raw_name)
            continue


        norm_lin[sort_indices(norm_name)] = val
    if skipped: print(f"Skipped {len(skipped)} vars in linear objective (0-fixed or substring match)")
    # Normalize quadratic objective coefficients

    for (raw_name1, raw_name2), value in model_data["obj"]["quadratic"].items():
        if abs(value) <= zero_tol:
            continue

        name1 = normalize_variable_names(raw_name1)
        name2 = normalize_variable_names(raw_name2)

        if any(substr in name1 for substr in coefficients_to_skip) or any(substr in name2 for substr in coefficients_to_skip):
            skipped_quadratic.append((raw_name1, raw_name2))
            continue
        if name1 in vars_fixed_to_zero and name2 in vars_fixed_to_zero:
            skipped_quadratic.append((raw_name1, raw_name2))
            continue
        if skipped_quadratic: print(f"Skipped {len(skipped_quadratic)} quadratic objective (0-fixed or substring match)")

        norm1 = sort_indices(name1)
        norm2 = sort_indices(name2)
        var_pair = tuple(sorted([norm1, norm2]))

        norm_quad[var_pair] = value



    return norm_lin, norm_quad


def compare_objectives(objective1, objective2, precision: float = 1e-12) -> dict[str, int]:
    objective2 = objective2.copy()
    counter_perfect_matches = 0
    partial_matches = []
    coefficients_missing_in_model1 = []
    coefficients_missing_in_model2 = []

    for name1, value1 in objective1.items():
        found = False
        if name1 in objective2:
            value2 = objective2[name1]
            rel_diff = abs((value1 - value2) / value1) if value1 != 0 else abs(value2)
            if rel_diff > precision:
                partial_matches.append(f"{name1}: {value1} != {value2}")
            else:
                counter_perfect_matches += 1
                if counter_perfect_matches % 500 == 0:
                    print(f"{counter_perfect_matches} coefficients matched perfectly...")

            del objective2[name1]
            found = True

        if not found:
            coefficients_missing_in_model2.append(f"{name1}: {value1}")

    for name2, value2 in objective2.items():
        coefficients_missing_in_model1.append(f"{name2}: {value2}")

<<<<<<< HEAD
    # Summary logging
    print(f"[✔] {counter_perfect_matches} objective coefficients matched perfectly.")
    if partial_matches:
        print("[⚠] Partial mismatches found:")
        for entry in partial_matches:
            print(f"    • {entry}")
    if coefficients_missing_in_model1:
        print("[✘] Coefficients missing in Pyomo Model:")
        for entry in coefficients_missing_in_model1:
            print(f"    • {entry}")
    if coefficients_missing_in_model2:
        print("[✘] Coefficients missing in GAMS Model:")
        for entry in coefficients_missing_in_model2:
            print(f"    • {entry}")

    return {
        "perfect": counter_perfect_matches,
        "partial": len(partial_matches),
        "missing in Pyomo Model": len(coefficients_missing_in_model1),
        "missing in GAMS Model": len(coefficients_missing_in_model2)
    }


def compare_mps(file1, file1_isPyomoFormat: bool, file2, file2_isPyomoFormat: bool, check_vars=True, check_constraints=True, check_quadratic_constraints = True, check_objectives = True, print_additional_information=False,
=======
    printer.success(f"{counter_perfect_matches} coefficients of objective matched perfectly")
    if len(partial_matches) > 0:
        printer.error(f"Partial matches found:")
        for match in partial_matches:
            printer.warning(f"Partial: {match}", prefix="")
    if len(coefficients_missing_in_model1) > 0:
        printer.error(f"Coefficients missing in model1:")
        for missing in coefficients_missing_in_model1:
            printer.warning(f"Missing in 1: {missing}", prefix="")
    if len(coefficients_missing_in_model2) > 0:
        printer.error(f"Coefficients missing in model2:")
        for missing in coefficients_missing_in_model2:
            printer.warning(f"Missing in 2: {missing}", prefix="")

    return {"perfect": counter_perfect_matches, "partial": len(partial_matches), "missing in model 1": len(coefficients_missing_in_model1), "missing in model 2": len(coefficients_missing_in_model2)}


def compare_mps(*, file1, file1_isPyomoFormat: bool, file1_removeScenarioPrefix: bool,
                file2, file2_isPyomoFormat: bool, file2_removeScenarioPrefix: bool,
                check_vars=True, check_constraints=True, print_additional_information=False,
>>>>>>> bb1583fd
                constraints_to_skip_from1=None, constraints_to_keep_from1=None, coefficients_to_skip_from1=None,
                constraints_to_skip_from2=None, constraints_to_keep_from2=None, coefficients_to_skip_from2=None, constraints_to_enforce_from2=None) -> bool:
    # Safety before more expensive operations start
    if check_constraints:
        # If any of enforce is in skip, raise error
        if len(constraints_to_skip_from2) and len(constraints_to_enforce_from2) != len(set(constraints_to_enforce_from2).difference(constraints_to_skip_from2)):
            raise ValueError(f"constraints_to_skip_from2 contains elements of constraints_to_enforce_from2: {set(constraints_to_enforce_from2).difference(constraints_to_skip_from2)}")

        # If any of enforce is not in keep, raise error
        if len(constraints_to_keep_from2) and len(constraints_to_enforce_from2) != len(set(constraints_to_enforce_from2).intersection(constraints_to_keep_from2)):
            raise ValueError(f"constraints_to_keep_from2 is missing elements of constraints_to_enforce_from2: {set(constraints_to_keep_from2).difference(constraints_to_enforce_from2)}")

        if len(constraints_to_skip_from1) and len(constraints_to_keep_from1):
            printer.warning("Ignoring 'constraints_to_skip_from1' since 'constraints_to_keep_from1' is set!")
            constraints_to_skip_from1 = None

        if len(constraints_to_skip_from2) and len(constraints_to_keep_from2):
            printer.warning("Ignoring 'constraints_to_skip_from2' since 'constraints_to_keep_from2' is set!")
            constraints_to_skip_from2 = None

    # Load MPS files
    model1 = get_model_data(load_mps(file1)) # Pyomo data
    model2 = get_model_data(load_mps(file2)) # GAMS data

    comparison_results = {}

    # Variables
    if check_vars:
        vars1 = set()
        for i, var in enumerate(model1["variables"]):
            norm_var = normalize_variable_names(var)
            if coefficients_to_skip_from1 and any(skip in norm_var for skip in coefficients_to_skip_from1):
                continue
            vars1.add((norm_var, model1["bounds"]["lower"][i], model1["bounds"]["upper"][i]))

        vars2 = set()
        for i, var in enumerate(model2["variables"]):
            norm_var = normalize_variable_names(var)
            if coefficients_to_skip_from2 and any(skip in norm_var for skip in coefficients_to_skip_from2):
                continue
            vars2.add((norm_var, model2["bounds"]["lower"][i], model2["bounds"]["upper"][i]))

        vars_fixed_to_zero = get_fixed_zero_variables(model1) # Only the Pyomo model writes fixed to zero variables, GAMS doesn't write them at all, so those can be ignored

        comparison_results["variables"] = compare_variables(
            vars1, vars2, vars_fixed_to_zero=vars_fixed_to_zero,print_additional_information=print_additional_information
        )

<<<<<<< HEAD
=======
        if file1_removeScenarioPrefix:
            vars1 = {(v[0].replace("ScenarioA.", ""), v[1], v[2]) for v in vars1}
        if file2_removeScenarioPrefix:
            vars2 = {(v[0].replace("ScenarioA.", ""), v[1], v[2]) for v in vars2}

        comparison_results['variables'], vars_fixed_to_zero = compare_variables(vars1, vars2)
        coefficients_to_skip_from1.extend(vars_fixed_to_zero)  # Add variables that are fixed to 0 to the list of coefficients to skip
>>>>>>> bb1583fd

    # Constraints
    if check_constraints:
        # If any of enforce is in skip, raise error
        if constraints_to_skip_from2 and len(constraints_to_enforce_from2) != len(set(constraints_to_enforce_from2).difference(constraints_to_skip_from2)):
            raise ValueError(f"constraints_to_skip_from2 contains elements of constraints_to_enforce_from2: {set(constraints_to_enforce_from2).difference(constraints_to_skip_from2)}")

        # If any of enforce is not in keep, raise error
        if constraints_to_keep_from2 and len(constraints_to_enforce_from2) != len(set(constraints_to_enforce_from2).intersection(constraints_to_keep_from2)):
            raise ValueError(f"constraints_to_keep_from2 is missing elements of constraints_to_enforce_from2: {set(constraints_to_keep_from2).difference(constraints_to_enforce_from2)}")

        constraints1, _, _ = normalize_constraints(model1, constraints_to_skip=constraints_to_skip_from1, constraints_to_keep=constraints_to_keep_from1, coefficients_to_skip=coefficients_to_skip_from1)
        constraints2, _, _ = normalize_constraints(model2, constraints_to_skip=constraints_to_skip_from2, constraints_to_keep=constraints_to_keep_from2, coefficients_to_skip=coefficients_to_skip_from2)

        vars_fixed_to_zero_raw = get_fixed_zero_variables(model1)
        vars_fixed_to_zero = {
            sort_indices(normalize_variable_names(str(v)))
            for v in vars_fixed_to_zero_raw
        }
        # Check if constraints are the same
        comparison_results['constraints'] = compare_linear_constraints(constraints1, constraints2,vars_fixed_to_zero =vars_fixed_to_zero, constraints_to_enforce_from2=constraints_to_enforce_from2, print_additional_information=print_additional_information)

    if check_quadratic_constraints:
        # If any of enforce is in skip, raise error
        if constraints_to_skip_from2 and len(constraints_to_enforce_from2) != len(set(constraints_to_enforce_from2).difference(constraints_to_skip_from2)):
            raise ValueError(f"constraints_to_skip_from2 contains elements of constraints_to_enforce_from2: {set(constraints_to_enforce_from2).difference(constraints_to_skip_from2)}")

        # If any of enforce is not in keep, raise error
        if constraints_to_keep_from2 and len(constraints_to_enforce_from2) != len(set(constraints_to_enforce_from2).intersection(constraints_to_keep_from2)):
            raise ValueError(f"constraints_to_keep_from2 is missing elements of constraints_to_enforce_from2: {set(constraints_to_keep_from2).difference(constraints_to_enforce_from2)}")

        quad_constraints1, _, _ = normalize_quadratic_constraints(model1, constraints_to_skip=constraints_to_skip_from1, constraints_to_keep=constraints_to_keep_from1, coefficients_to_skip=coefficients_to_skip_from1)
        quad_constraints2, _, _ = normalize_quadratic_constraints(model2, constraints_to_skip=constraints_to_skip_from2, constraints_to_keep=constraints_to_keep_from2, coefficients_to_skip=coefficients_to_skip_from2)

        vars_fixed_to_zero_raw = get_fixed_zero_variables(model1)
        vars_fixed_to_zero = {
            sort_indices(normalize_variable_names(str(v)))
            for v in vars_fixed_to_zero_raw
        }
        # Check if constraints are the same
        comparison_results['quadratic_constraints'] = compare_quadratic_constraints(quad_constraints1, quad_constraints2,vars_fixed_to_zero =vars_fixed_to_zero, constraints_to_enforce_from2=constraints_to_enforce_from2, print_additional_information=print_additional_information)
    # Objective
    if check_objectives:
        vars_fixed_to_zero = get_fixed_zero_variables(model1)

        objective1, quad_objective1 = normalize_objective(
            model1,
            vars_fixed_to_zero=vars_fixed_to_zero,
            coefficients_to_skip=coefficients_to_skip_from1
        )

        objective2, quad_objective2 = normalize_objective(
            model2,
            vars_fixed_to_zero=vars_fixed_to_zero,
            coefficients_to_skip=coefficients_to_skip_from2
        )

        comparison_results['coefficients of objective'] = compare_objectives(objective1, objective2)
        comparison_results['quadratic coefficients of objective'] = compare_objectives(quad_objective1, quad_objective2)

    # Print results
    printer.information("\n   ---------   \n\nResults of MPS Comparison:")
    max_key = 0
    max_digits_perfect = 0
    max_digits_partial = 0
    max_digits_missing1 = 0
    max_digits_missing2 = 0
    for key, value in comparison_results.items():
        max_key = max(max_key, len(key))
        max_digits_perfect = max(max_digits_perfect, len(str(value["perfect"])))
        max_digits_partial = max(max_digits_partial, len(str(value["partial"])))
        max_digits_missing1 = max(max_digits_missing1, len(str(value["missing in Pyomo Model"])))
        max_digits_missing2 = max(max_digits_missing2, len(str(value["missing in GAMS Model"])))

    all_perfect = True
    for key, value in comparison_results.items():
        text = f"{key:<{max_key}}: "

        text += f"[green]" if value['perfect'] > 0 else f"[yellow]"
        text += f"Perfect: {value['perfect']:>{max_digits_perfect}}"
        text += f"[/green] | " if value['perfect'] > 0 else f"[/yellow] | "

        text += f"[yellow]" if value['partial'] > 0 else f"[green]"
        text += f"Partial: {value['partial']:>{max_digits_partial}}"
        text += f"[/yellow] | " if value['partial'] > 0 else f"[/green] | "

        text += f"[red]" if value['missing in Pyomo Model'] > 0 else "[green]"
        text += f"Missing in Pyomo: {value['missing in Pyomo Model']:>{max_digits_missing1}}"
        text += f"[/red] | " if value['missing in Pyomo Model'] > 0 else f"[/green] | "

        text += f"[red]" if value['missing in GAMS Model'] > 0 else "[green]"
        text += f"Missing in GAMS: {value['missing in GAMS Model']:>{max_digits_missing2}}"
        text += f"[/red]" if value['missing in GAMS Model'] > 0 else f"[/green]"

        printer.information(text)

        all_perfect = all_perfect and value['partial'] == 0 and value['missing in Pyomo Model'] == 0 and value['missing in GAMS Model'] == 0

    if all_perfect:
        printer.success("All checks passed, no missing or partially matching elements found!")
        return True
    else:
        printer.error("Some checks failed, see above for details!")
        return False<|MERGE_RESOLUTION|>--- conflicted
+++ resolved
@@ -3,13 +3,9 @@
 import typing
 from collections import OrderedDict
 
-<<<<<<< HEAD
-from tools.printer import Printer
-=======
 from pulp import LpProblem
 
 from InOutModule.printer import Printer
->>>>>>> bb1583fd
 
 printer = Printer.getInstance()
 printer.set_width(240)
@@ -733,6 +729,7 @@
     vars_fixed_to_zero: set[str] | None = None,
     coefficients_to_skip: list[str] | None = None,
     zero_tol: float = 1e-15,
+    remove_scenario_prefix: bool = False
 ) -> tuple[dict, dict]:
     """
     Build a dict {normalised-var-name: coeff} while
@@ -752,6 +749,8 @@
             continue
 
         norm_name = sort_indices(normalize_variable_names(raw_name))
+        if remove_scenario_prefix:
+            norm_name = norm_name.replace("ScenarioA.", "")
         if any(substr in norm_name for substr in coefficients_to_skip):
             skipped.append(raw_name)
             continue
@@ -818,7 +817,6 @@
     for name2, value2 in objective2.items():
         coefficients_missing_in_model1.append(f"{name2}: {value2}")
 
-<<<<<<< HEAD
     # Summary logging
     print(f"[✔] {counter_perfect_matches} objective coefficients matched perfectly.")
     if partial_matches:
@@ -842,29 +840,9 @@
     }
 
 
-def compare_mps(file1, file1_isPyomoFormat: bool, file2, file2_isPyomoFormat: bool, check_vars=True, check_constraints=True, check_quadratic_constraints = True, check_objectives = True, print_additional_information=False,
-=======
-    printer.success(f"{counter_perfect_matches} coefficients of objective matched perfectly")
-    if len(partial_matches) > 0:
-        printer.error(f"Partial matches found:")
-        for match in partial_matches:
-            printer.warning(f"Partial: {match}", prefix="")
-    if len(coefficients_missing_in_model1) > 0:
-        printer.error(f"Coefficients missing in model1:")
-        for missing in coefficients_missing_in_model1:
-            printer.warning(f"Missing in 1: {missing}", prefix="")
-    if len(coefficients_missing_in_model2) > 0:
-        printer.error(f"Coefficients missing in model2:")
-        for missing in coefficients_missing_in_model2:
-            printer.warning(f"Missing in 2: {missing}", prefix="")
-
-    return {"perfect": counter_perfect_matches, "partial": len(partial_matches), "missing in model 1": len(coefficients_missing_in_model1), "missing in model 2": len(coefficients_missing_in_model2)}
-
-
 def compare_mps(*, file1, file1_isPyomoFormat: bool, file1_removeScenarioPrefix: bool,
                 file2, file2_isPyomoFormat: bool, file2_removeScenarioPrefix: bool,
-                check_vars=True, check_constraints=True, print_additional_information=False,
->>>>>>> bb1583fd
+                check_vars=True, check_constraints=True, check_quadratic_constraints=True, check_objectives=True,print_additional_information=False,
                 constraints_to_skip_from1=None, constraints_to_keep_from1=None, coefficients_to_skip_from1=None,
                 constraints_to_skip_from2=None, constraints_to_keep_from2=None, coefficients_to_skip_from2=None, constraints_to_enforce_from2=None) -> bool:
     # Safety before more expensive operations start
@@ -908,21 +886,17 @@
             vars2.add((norm_var, model2["bounds"]["lower"][i], model2["bounds"]["upper"][i]))
 
         vars_fixed_to_zero = get_fixed_zero_variables(model1) # Only the Pyomo model writes fixed to zero variables, GAMS doesn't write them at all, so those can be ignored
-
-        comparison_results["variables"] = compare_variables(
-            vars1, vars2, vars_fixed_to_zero=vars_fixed_to_zero,print_additional_information=print_additional_information
-        )
-
-<<<<<<< HEAD
-=======
         if file1_removeScenarioPrefix:
             vars1 = {(v[0].replace("ScenarioA.", ""), v[1], v[2]) for v in vars1}
         if file2_removeScenarioPrefix:
             vars2 = {(v[0].replace("ScenarioA.", ""), v[1], v[2]) for v in vars2}
 
-        comparison_results['variables'], vars_fixed_to_zero = compare_variables(vars1, vars2)
         coefficients_to_skip_from1.extend(vars_fixed_to_zero)  # Add variables that are fixed to 0 to the list of coefficients to skip
->>>>>>> bb1583fd
+
+        comparison_results["variables"] = compare_variables(
+            vars1, vars2, vars_fixed_to_zero=vars_fixed_to_zero,print_additional_information=print_additional_information
+        )
+
 
     # Constraints
     if check_constraints:
@@ -971,13 +945,15 @@
         objective1, quad_objective1 = normalize_objective(
             model1,
             vars_fixed_to_zero=vars_fixed_to_zero,
-            coefficients_to_skip=coefficients_to_skip_from1
+            coefficients_to_skip=coefficients_to_skip_from1,
+            remove_scenario_prefix=file1_removeScenarioPrefix
         )
 
         objective2, quad_objective2 = normalize_objective(
             model2,
             vars_fixed_to_zero=vars_fixed_to_zero,
-            coefficients_to_skip=coefficients_to_skip_from2
+            coefficients_to_skip=coefficients_to_skip_from2,
+            remove_scenario_prefix=file2_removeScenarioPrefix
         )
 
         comparison_results['coefficients of objective'] = compare_objectives(objective1, objective2)
